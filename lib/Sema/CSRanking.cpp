//===--- CSRanking.cpp - Constraint System Ranking ------------------------===//
//
// This source file is part of the Swift.org open source project
//
// Copyright (c) 2014 - 2018 Apple Inc. and the Swift project authors
// Licensed under Apache License v2.0 with Runtime Library Exception
//
// See https://swift.org/LICENSE.txt for license information
// See https://swift.org/CONTRIBUTORS.txt for the list of Swift project authors
//
//===----------------------------------------------------------------------===//
//
// This file implements solution ranking heuristics for the
// constraint-based type checker.
//
//===----------------------------------------------------------------------===//
#include "ConstraintSystem.h"
#include "swift/AST/GenericSignature.h"
#include "swift/AST/ProtocolConformance.h"
#include "swift/AST/ParameterList.h"
#include "llvm/ADT/Statistic.h"
#include "llvm/Support/Compiler.h"

using namespace swift;
using namespace constraints;

//===----------------------------------------------------------------------===//
// Statistics
//===----------------------------------------------------------------------===//
#define DEBUG_TYPE "Constraint solver overall"
STATISTIC(NumDiscardedSolutions, "Number of solutions discarded");

void ConstraintSystem::increaseScore(ScoreKind kind, unsigned value) {
  unsigned index = static_cast<unsigned>(kind);
  CurrentScore.Data[index] += value;

  if (TC.getLangOpts().DebugConstraintSolver) {
    auto &log = getASTContext().TypeCheckerDebug->getStream();
    if (solverState)
      log.indent(solverState->depth * 2);
    log << "(increasing score due to ";
    switch (kind) {
    case SK_Unavailable:
      log << "use of an unavailable declaration";
      break;

    case SK_Fix:
      log << "attempting to fix the source";
      break;

    case SK_ForceUnchecked:
      log << "force of an implicitly unwrapped optional";
      break;

    case SK_UserConversion:
      log << "user conversion";
      break;

    case SK_FunctionConversion:
      log << "function conversion";
      break;

    case SK_NonDefaultLiteral:
      log << "non-default literal";
      break;
        
    case SK_CollectionUpcastConversion:
      log << "collection upcast conversion";
      break;
        
    case SK_ValueToOptional:
      log << "value to optional";
      break;
    case SK_EmptyExistentialConversion:
      log << "empty-existential conversion";
      break;
    case SK_KeyPathSubscript:
      log << "key path subscript";
      break;
    case SK_ValueToPointerConversion:
      log << "value-to-pointer conversion";
      break;
    }
    log << ")\n";
  }
}

bool ConstraintSystem::worseThanBestSolution() const {
  if (retainAllSolutions())
    return false;

  if (!solverState || !solverState->BestScore ||
      CurrentScore <= *solverState->BestScore)
    return false;

  if (TC.getLangOpts().DebugConstraintSolver) {
    auto &log = getASTContext().TypeCheckerDebug->getStream();
    log.indent(solverState->depth * 2)
      << "(solution is worse than the best solution)\n";
  }

  return true;
}

llvm::raw_ostream &constraints::operator<<(llvm::raw_ostream &out,
                                           const Score &score) {
  for (unsigned i = 0; i != NumScoreKinds; ++i) {
    if (i) out << ' ';
    out << score.Data[i];
  }
  return out;
}

///\ brief Compare two declarations for equality when they are used.
///
static bool sameDecl(Decl *decl1, Decl *decl2) {
  if (decl1 == decl2)
    return true;

  // All types considered identical.
  // FIXME: This is a hack. What we really want is to have substituted the
  // base type into the declaration reference, so that we can compare the
  // actual types to which two type declarations resolve. If those types are
  // equivalent, then it doesn't matter which declaration is chosen.
  if (isa<TypeDecl>(decl1) && isa<TypeDecl>(decl2))
    return true;
  
  if (decl1->getKind() != decl2->getKind())
    return false;

  return false;
}

/// \brief Compare two overload choices for equality.
static bool sameOverloadChoice(const OverloadChoice &x,
                               const OverloadChoice &y) {
  if (x.getKind() != y.getKind())
    return false;

  switch (x.getKind()) {
  case OverloadChoiceKind::BaseType:
  case OverloadChoiceKind::KeyPathApplication:
    // FIXME: Compare base types after substitution?
    return true;

  case OverloadChoiceKind::Decl:
  case OverloadChoiceKind::DeclViaDynamic:
  case OverloadChoiceKind::DeclViaBridge:
  case OverloadChoiceKind::DeclViaUnwrappedOptional:
  case OverloadChoiceKind::DynamicMemberLookup:
    return sameDecl(x.getDecl(), y.getDecl());

  case OverloadChoiceKind::TupleIndex:
    return x.getTupleIndex() == y.getTupleIndex();
  }

  llvm_unreachable("Unhandled OverloadChoiceKind in switch.");
}

namespace {
  /// Describes the relationship between the context types for two declarations.
  enum class SelfTypeRelationship {
    /// The types are unrelated; ignore the bases entirely.
    Unrelated,
    /// The types are equivalent.
    Equivalent,
    /// The first type is a subclass of the second.
    Subclass,
    /// The second type is a subclass of the first.
    Superclass,
    /// The first type conforms to the second
    ConformsTo,
    /// The second type conforms to the first.
    ConformedToBy
  };
} // end anonymous namespace

/// Determines whether the first type is nominally a superclass of the second
/// type, ignore generic arguments.
static bool isNominallySuperclassOf(Type type1, Type type2) {
  auto nominal1 = type1->getAnyNominal();
  if (!nominal1)
    return false;

  for (auto super2 = type2; super2; super2 = super2->getSuperclass()) {
    if (super2->getAnyNominal() == nominal1)
      return true;
  }

  return false;
}

/// Determine the relationship between the self types of the given declaration
/// contexts..
static std::pair<SelfTypeRelationship, Optional<ProtocolConformanceRef>>
computeSelfTypeRelationship(TypeChecker &tc, DeclContext *dc, ValueDecl *decl1,
                            ValueDecl *decl2) {
  // If both declarations are operators, even through they
  // might have Self such types are unrelated.
  if (decl1->isOperator() && decl2->isOperator())
    return {SelfTypeRelationship::Unrelated, None};

  auto *dc1 = decl1->getDeclContext();
  auto *dc2 = decl2->getDeclContext();

  // If at least one of the contexts is a non-type context, the two are
  // unrelated.
  if (!dc1->isTypeContext() || !dc2->isTypeContext())
    return {SelfTypeRelationship::Unrelated, None};

  Type type1 = dc1->getDeclaredInterfaceType();
  Type type2 = dc2->getDeclaredInterfaceType();

  // If the types are equal, the answer is simple.
  if (type1->isEqual(type2))
    return {SelfTypeRelationship::Equivalent, None};

  // If both types can have superclasses, which whether one is a superclass
  // of the other. The subclass is the common base type.
  if (type1->mayHaveSuperclass() && type2->mayHaveSuperclass()) {
    if (isNominallySuperclassOf(type1, type2))
      return {SelfTypeRelationship::Superclass, None};

    if (isNominallySuperclassOf(type2, type1))
      return {SelfTypeRelationship::Subclass, None};

    return {SelfTypeRelationship::Unrelated, None};
  }

  // If neither or both are protocol types, consider the bases unrelated.
  bool isProtocol1 = isa<ProtocolDecl>(dc1);
  bool isProtocol2 = isa<ProtocolDecl>(dc2);
  if (isProtocol1 == isProtocol2)
    return {SelfTypeRelationship::Unrelated, None};

  // Just one of the two is a protocol. Check whether the other conforms to
  // that protocol.
  Type protoTy = isProtocol1? type1 : type2;
  Type modelTy = isProtocol1? type2 : type1;
  auto proto = protoTy->castTo<ProtocolType>()->getDecl();

  // If the model type does not conform to the protocol, the bases are
  // unrelated.
  auto conformance = tc.conformsToProtocol(
                         modelTy, proto, dc,
                         (ConformanceCheckFlags::InExpression|
                          ConformanceCheckFlags::SkipConditionalRequirements));
  if (!conformance)
    return {SelfTypeRelationship::Unrelated, None};

  if (isProtocol1)
    return {SelfTypeRelationship::ConformedToBy, conformance};

  return {SelfTypeRelationship::ConformsTo, conformance};
}

/// \brief Given two generic function declarations, signal if the first is more
/// "constrained" than the second by comparing the number of constraints
/// applied to each type parameter.
/// Note that this is not a subtype or conversion check - that takes place
/// in isDeclAsSpecializedAs.
static bool isDeclMoreConstrainedThan(ValueDecl *decl1, ValueDecl *decl2) {
  
  if (decl1->getKind() != decl2->getKind() || isa<TypeDecl>(decl1))
    return false;

  GenericParamList *gp1 = nullptr, *gp2 = nullptr;

  auto func1 = dyn_cast<FuncDecl>(decl1);
  auto func2 = dyn_cast<FuncDecl>(decl2);
  if (func1 && func2) {
    gp1 = func1->getGenericParams();
    gp2 = func2->getGenericParams();
  }

  auto subscript1 = dyn_cast<SubscriptDecl>(decl1);
  auto subscript2 = dyn_cast<SubscriptDecl>(decl2);
  if (subscript1 && subscript2) {
    gp1 = subscript1->getGenericParams();
    gp2 = subscript2->getGenericParams();
  }

  if (gp1 && gp2) {
    auto params1 = gp1->getParams();
    auto params2 = gp2->getParams();
      
    if (params1.size() == params2.size()) {
      for (size_t i = 0; i < params1.size(); i++) {
        auto p1 = params1[i];
        auto p2 = params2[i];
          
        int np1 = static_cast<int>(p1->getConformingProtocols().size());
        int np2 = static_cast<int>(p2->getConformingProtocols().size());
        int aDelta = np1 - np2;
          
        if (aDelta)
          return aDelta > 0;
      }
    }
  }
  
  return false;
}

/// Determine whether one protocol extension is at least as specialized as
/// another.
static bool isProtocolExtensionAsSpecializedAs(TypeChecker &tc,
                                               DeclContext *dc1,
                                               DeclContext *dc2) {
  assert(dc1->getAsProtocolExtensionContext());
  assert(dc2->getAsProtocolExtensionContext());

  // If one of the protocols being extended inherits the other, prefer the
  // more specialized protocol.
  auto proto1 = dc1->getAsProtocolExtensionContext();
  auto proto2 = dc2->getAsProtocolExtensionContext();
  if (proto1 != proto2) {
    if (proto1->inheritsFrom(proto2))
      return true;
    if (proto2->inheritsFrom(proto1))
      return false;
  }


  // If the two generic signatures are identical, neither is as specialized
  // as the other.
  GenericSignature *sig1 = dc1->getGenericSignatureOfContext();
  GenericSignature *sig2 = dc2->getGenericSignatureOfContext();
  if (sig1->getCanonicalSignature() == sig2->getCanonicalSignature())
    return false;

  // Form a constraint system where we've opened up all of the requirements of
  // the second protocol extension.
  ConstraintSystem cs(tc, dc1, None);
  OpenedTypeMap replacements;
  cs.openGeneric(dc2, dc2, sig2,
                 /*skipProtocolSelfConstraint=*/false,
                 ConstraintLocatorBuilder(nullptr),
                 replacements);

  // Bind the 'Self' type from the first extension to the type parameter from
  // opening 'Self' of the second extension.
  Type selfType1 = sig1->getGenericParams()[0];
  Type selfType2 = sig2->getGenericParams()[0];
  cs.addConstraint(ConstraintKind::Bind,
                   replacements[cast<GenericTypeParamType>(selfType2->getCanonicalType())],
                   dc1->mapTypeIntoContext(selfType1),
                   nullptr);

  // Solve the system. If the first extension is at least as specialized as the
  // second, we're done.
  return cs.solveSingle().hasValue();
}

/// Retrieve the adjusted parameter type for overloading purposes.
static Type getAdjustedParamType(const AnyFunctionType::Param &param) {
  if (auto funcTy = param.getType()->getAs<FunctionType>()) {
    if (funcTy->isAutoClosure()) {
      return funcTy->getResult();
    }
  }

  return param.getType();
}

// Is a particular parameter of a function or subscript declaration
// declared to be an IUO?
static bool paramIsIUO(Decl *decl, int paramNum) {
  if (auto *fn = dyn_cast<AbstractFunctionDecl>(decl)) {
    auto *paramList =
        fn->getParameterList(fn->getDeclContext()->isTypeContext());
    auto *param = paramList->get(paramNum);
    return param->getAttrs().hasAttribute<ImplicitlyUnwrappedOptionalAttr>();
  }
  if (auto *ee = dyn_cast<EnumElementDecl>(decl)) {
    auto *param = ee->getParameterList()->get(paramNum);
    return param->getAttrs().hasAttribute<ImplicitlyUnwrappedOptionalAttr>();
  }

  auto *subscript = cast<SubscriptDecl>(decl);
  auto *index = subscript->getIndices()->get(paramNum);
  return index->getAttrs().hasAttribute<ImplicitlyUnwrappedOptionalAttr>();
}

/// \brief Determine whether the first declaration is as "specialized" as
/// the second declaration.
///
/// "Specialized" is essentially a form of subtyping, defined below.
static bool isDeclAsSpecializedAs(TypeChecker &tc, DeclContext *dc,
                                  ValueDecl *decl1, ValueDecl *decl2) {

  if (tc.getLangOpts().DebugConstraintSolver) {
    auto &log = tc.Context.TypeCheckerDebug->getStream();
    log << "Comparing declarations\n";
    decl1->print(log); 
    log << "\nand\n";
    decl2->print(log);
    log << "\n";
  }

  auto *innerDC1 = decl1->getInnermostDeclContext();
  auto *innerDC2 = decl2->getInnermostDeclContext();

  auto *outerDC1 = decl1->getDeclContext();
  auto *outerDC2 = decl2->getDeclContext();

  if (!tc.specializedOverloadComparisonCache.count({decl1, decl2})) {

    auto compareSpecializations = [&] () -> bool {
      // If the kinds are different, there's nothing we can do.
      // FIXME: This is wrong for type declarations, which we're skipping
      // entirely.
      if (decl1->getKind() != decl2->getKind() || isa<TypeDecl>(decl1))
        return false;

      // A non-generic declaration is more specialized than a generic declaration.
      if (auto func1 = dyn_cast<AbstractFunctionDecl>(decl1)) {
        auto func2 = cast<AbstractFunctionDecl>(decl2);
        if (func1->isGeneric() != func2->isGeneric())
          return func2->isGeneric();
      }

      if (auto subscript1 = dyn_cast<SubscriptDecl>(decl1)) {
        auto subscript2 = cast<SubscriptDecl>(decl2);
        if (subscript1->isGeneric() != subscript2->isGeneric())
          return subscript2->isGeneric();
      }

      // Members of protocol extensions have special overloading rules.
      ProtocolDecl *inProtocolExtension1 = outerDC1
                                             ->getAsProtocolExtensionContext();
      ProtocolDecl *inProtocolExtension2 = outerDC2
                                             ->getAsProtocolExtensionContext();
      if (inProtocolExtension1 && inProtocolExtension2) {
        // Both members are in protocol extensions.
        // Determine whether the 'Self' type from the first protocol extension
        // satisfies all of the requirements of the second protocol extension.
        bool better1 = isProtocolExtensionAsSpecializedAs(tc, outerDC1, outerDC2);
        bool better2 = isProtocolExtensionAsSpecializedAs(tc, outerDC2, outerDC1);
        if (better1 != better2) {
          return better1;
        }
      } else if (inProtocolExtension1 || inProtocolExtension2) {
        // One member is in a protocol extension, the other is in a concrete type.
        // Prefer the member in the concrete type.
        return inProtocolExtension2;
      }

      Type type1 = decl1->getInterfaceType();
      Type type2 = decl2->getInterfaceType();

      /// What part of the type should we check?
      enum {
        CheckAll,
        CheckInput,
      } checkKind;
      if (isa<AbstractFunctionDecl>(decl1) || isa<EnumElementDecl>(decl1)) {
        // Nothing to do: these have the curried 'self' already.
        if (auto elt = dyn_cast<EnumElementDecl>(decl1)) {
          checkKind = elt->hasAssociatedValues() ? CheckInput : CheckAll;
        } else {
          checkKind = CheckInput;
        }
      } else {
        // Add a curried 'self' type.
        type1 = type1->addCurriedSelfType(outerDC1);
        type2 = type2->addCurriedSelfType(outerDC2);

        // For a subscript declaration, only look at the input type (i.e., the
        // indices).
        if (isa<SubscriptDecl>(decl1))
          checkKind = CheckInput;
        else
          checkKind = CheckAll;
      }

      // Construct a constraint system to compare the two declarations.
      ConstraintSystem cs(tc, dc, ConstraintSystemOptions());
      bool knownNonSubtype = false;

      auto locator = cs.getConstraintLocator(nullptr);
      // FIXME: Locator when anchored on a declaration.
      // Get the type of a reference to the second declaration.
      OpenedTypeMap unused;
      Type openedType2;
      if (auto *funcType = type2->getAs<AnyFunctionType>()) {
        openedType2 = cs.openFunctionType(
            funcType, /*numArgumentLabelsToRemove=*/0, locator,
            /*replacements=*/unused,
            innerDC2,
            outerDC2,
            /*skipProtocolSelfConstraint=*/false);
      } else {
        cs.openGeneric(innerDC2,
                       outerDC2,
                       innerDC2->getGenericSignatureOfContext(),
                       /*skipProtocolSelfConstraint=*/false,
                       locator,
                       unused);

        openedType2 = cs.openType(type2, unused);
      }

      // Get the type of a reference to the first declaration, swapping in
      // archetypes for the dependent types.
      OpenedTypeMap replacements;
      Type openedType1;
      if (auto *funcType = type1->getAs<AnyFunctionType>()) {
        openedType1 = cs.openFunctionType(
            funcType, /*numArgumentLabelsToRemove=*/0, locator,
            replacements,
            innerDC1,
            outerDC1,
            /*skipProtocolSelfConstraint=*/false);
      } else {
        cs.openGeneric(innerDC1,
                       outerDC1,
                       innerDC1->getGenericSignatureOfContext(),
                       /*skipProtocolSelfConstraint=*/false,
                       locator,
                       replacements);

        openedType1 = cs.openType(type1, replacements);
      }

      for (const auto &replacement : replacements) {
        if (auto mapped = innerDC1->mapTypeIntoContext(replacement.first)) {
          cs.addConstraint(ConstraintKind::Bind, replacement.second, mapped,
                           locator);
        }
      }

      // Extract the self types from the declarations, if they have them.
      auto getSelfType = [](AnyFunctionType *fnType) -> Type {
        auto params = fnType->getParams();
        assert(params.size() == 1);
        return params.front().getType()->getRValueInstanceType();
      };

      Type selfTy1;
      Type selfTy2;
      if (outerDC1->isTypeContext()) {
        auto funcTy1 = openedType1->castTo<FunctionType>();
        selfTy1 = getSelfType(funcTy1);
        openedType1 = funcTy1->getResult();
      }
      if (outerDC2->isTypeContext()) {
        auto funcTy2 = openedType2->castTo<FunctionType>();
        selfTy2 = getSelfType(funcTy2);
        openedType2 = funcTy2->getResult();
      }
      
      // Determine the relationship between the 'self' types and add the
      // appropriate constraints. The constraints themselves never fail, but
      // they help deduce type variables that were opened.
      auto selfTypeRelationship =
          computeSelfTypeRelationship(tc, dc, decl1, decl2);
      auto relationshipKind = selfTypeRelationship.first;
      auto conformance = selfTypeRelationship.second;
      switch (relationshipKind) {
      case SelfTypeRelationship::Unrelated:
        // Skip the self types parameter entirely.
        break;

      case SelfTypeRelationship::Equivalent:
        cs.addConstraint(ConstraintKind::Equal, selfTy1, selfTy2, locator);
        break;

      case SelfTypeRelationship::Subclass:
        cs.addConstraint(ConstraintKind::Subtype, selfTy1, selfTy2, locator);
        break;

      case SelfTypeRelationship::Superclass:
        cs.addConstraint(ConstraintKind::Subtype, selfTy2, selfTy1, locator);
        break;

      case SelfTypeRelationship::ConformsTo:
        assert(conformance);
        cs.addConstraint(ConstraintKind::ConformsTo, selfTy1,
                         cast<ProtocolDecl>(outerDC2)->getDeclaredType(),
                         locator);
        break;

      case SelfTypeRelationship::ConformedToBy:
        assert(conformance);
        cs.addConstraint(ConstraintKind::ConformsTo, selfTy2,
                         cast<ProtocolDecl>(outerDC1)->getDeclaredType(),
                         locator);
        break;
      }

      bool fewerEffectiveParameters = false;
      switch (checkKind) {
      case CheckAll:
        // Check whether the first type is a subtype of the second.
        cs.addConstraint(ConstraintKind::Subtype,
                         openedType1,
                         openedType2,
                         locator);
        break;

      case CheckInput: {
        // Check whether the first function type's input is a subtype of the
        // second type's inputs, i.e., can we forward the arguments?
        auto funcTy1 = openedType1->castTo<FunctionType>();
        auto funcTy2 = openedType2->castTo<FunctionType>();
        auto params1 = funcTy1->getParams();
        auto params2 = funcTy2->getParams();

        unsigned numParams1 = params1.size();
        unsigned numParams2 = params2.size();
        if (numParams1 > numParams2) return false;

        // If they both have trailing closures, compare those separately.
        bool compareTrailingClosureParamsSeparately = false;
<<<<<<< HEAD
        if (numParams1 > 0 && numParams2 > 0 &&
            params1.back().getType()->is<AnyFunctionType>() &&
            params2.back().getType()->is<AnyFunctionType>()) {
          compareTrailingClosureParamsSeparately = true;
          --numParams1;
          --numParams2;
=======
        if (!tc.getLangOpts().isSwiftVersion3()) {
          if (numParams1 > 0 && numParams2 > 0 &&
              params1.back().getType()->is<AnyFunctionType>() &&
              params2.back().getType()->is<AnyFunctionType>()) {
            compareTrailingClosureParamsSeparately = true;
          }
>>>>>>> 274114d4
        }

        auto maybeAddSubtypeConstraint =
            [&](const AnyFunctionType::Param &param1,
                const AnyFunctionType::Param &param2) -> bool {
          // If one parameter is variadic and the other is not...
          if (param1.isVariadic() != param2.isVariadic()) {
            // If the first parameter is the variadic one, it's not
            // more specialized.
            if (param1.isVariadic()) return false;

            fewerEffectiveParameters = true;
          }

          Type paramType1 = getAdjustedParamType(param1);
          Type paramType2 = getAdjustedParamType(param2);

          // Check whether the first parameter is a subtype of the second.
          cs.addConstraint(ConstraintKind::Subtype,
                           paramType1, paramType2, locator);
          return true;
        };

        auto pairMatcher = [&](unsigned idx1, unsigned idx2) -> bool {
          // Emulate behavior from when IUO was a type, where IUOs
          // were considered subtypes of plain optionals, but not
          // vice-versa.  This wouldn't normally happen, but there are
          // cases where we can rename imported APIs so that we have a
          // name collision, and where the parameter type(s) are the
          // same except for details of the kind of optional declared.
          auto param1IsIUO = paramIsIUO(decl1, idx1);
          auto param2IsIUO = paramIsIUO(decl2, idx2);
          if (param2IsIUO && !param1IsIUO)
            return false;

          if (!maybeAddSubtypeConstraint(params1[idx1], params2[idx2]))
            return false;

          return true;
        };

        auto defaultMap = computeDefaultMap(
            params2, decl2, decl2->getDeclContext()->isTypeContext());
        auto params2ForMatching = params2;
        if (compareTrailingClosureParamsSeparately) {
          --numParams1;
          params2ForMatching = params2.drop_back();
        }

        InputMatcher IM(params2ForMatching, defaultMap);
        if (IM.match(numParams1, pairMatcher) != InputMatcher::IM_Succeeded)
          return false;

        fewerEffectiveParameters |= (IM.getNumSkippedParameters() != 0);

        if (compareTrailingClosureParamsSeparately)
          if (!maybeAddSubtypeConstraint(params1.back(), params2.back()))
            knownNonSubtype = true;

        break;
      }
      }

      if (!knownNonSubtype) {
        // Solve the system.
        auto solution = cs.solveSingle(FreeTypeVariableBinding::Allow);

        // Ban value-to-optional conversions.
        if (solution && solution->getFixedScore().Data[SK_ValueToOptional] == 0)
          return true;
      }

      // If the first function has fewer effective parameters than the
      // second, it is more specialized.
      if (fewerEffectiveParameters) return true;

      return false;
    };

    tc.specializedOverloadComparisonCache[{decl1, decl2}] = 
        compareSpecializations();
  } else if (tc.getLangOpts().DebugConstraintSolver) {
    auto &log = tc.Context.TypeCheckerDebug->getStream();
    log << "Found cached comparison: " 
        << tc.specializedOverloadComparisonCache[{decl1, decl2}] << "\n";
  }

  if (tc.getLangOpts().DebugConstraintSolver) {
    auto &log = tc.Context.TypeCheckerDebug->getStream();
    auto result = tc.specializedOverloadComparisonCache[{decl1, decl2}];
    log << "comparison result: " << (result ? "better" : "not better") << "\n";
  }

  return tc.specializedOverloadComparisonCache[{decl1, decl2}];
}

Comparison TypeChecker::compareDeclarations(DeclContext *dc,
                                            ValueDecl *decl1,
                                            ValueDecl *decl2){
  bool decl1Better = isDeclAsSpecializedAs(*this, dc, decl1, decl2);
  bool decl2Better = isDeclAsSpecializedAs(*this, dc, decl2, decl1);

  if (decl1Better == decl2Better)
    return Comparison::Unordered;

  return decl1Better? Comparison::Better : Comparison::Worse;
}

SolutionCompareResult ConstraintSystem::compareSolutions(
    ConstraintSystem &cs, ArrayRef<Solution> solutions,
    const SolutionDiff &diff, unsigned idx1, unsigned idx2,
    llvm::DenseMap<Expr *, unsigned> &weights) {
  if (cs.TC.getLangOpts().DebugConstraintSolver) {
    auto &log = cs.getASTContext().TypeCheckerDebug->getStream();
    log.indent(cs.solverState->depth * 2)
      << "comparing solutions " << idx1 << " and " << idx2 <<"\n";
  }

  // Whether the solutions are identical.
  bool identical = true;

  // Compare the fixed scores by themselves.
  if (solutions[idx1].getFixedScore() != solutions[idx2].getFixedScore()) {
    return solutions[idx1].getFixedScore() < solutions[idx2].getFixedScore()
             ? SolutionCompareResult::Better
             : SolutionCompareResult::Worse;
  }
  
  // Compute relative score.
  unsigned score1 = 0;
  unsigned score2 = 0;
  
  auto foundRefinement1 = false;
  auto foundRefinement2 = false;

  bool isStdlibOptionalMPlusOperator1 = false;
  bool isStdlibOptionalMPlusOperator2 = false;

  auto getWeight = [&](ConstraintLocator *locator) -> unsigned {
    if (auto *anchor = locator->getAnchor()) {
      auto weight = weights.find(anchor);
      if (weight != weights.end())
        return weight->getSecond() + 1;
    }

    return 1;
  };

  // Compare overload sets.
  for (auto &overload : diff.overloads) {
    unsigned weight = getWeight(overload.locator);

    auto choice1 = overload.choices[idx1];
    auto choice2 = overload.choices[idx2];

    // If the systems made the same choice, there's nothing interesting here.
    if (sameOverloadChoice(choice1, choice2))
      continue;

    auto decl1 = choice1.getDecl();
    auto dc1 = decl1->getDeclContext();
    auto decl2 = choice2.getDecl();
    auto dc2 = decl2->getDeclContext();

    // The two systems are not identical. If the decls in question are distinct
    // protocol members, let the checks below determine if the two choices are
    // 'identical' or not. This allows us to structurally unify disparate
    // protocol members during overload resolution.
    // FIXME: Along with the FIXME below, this is a hack to work around
    // problems with restating requirements in protocols.
    identical = false;
    bool decl1InSubprotocol = false;
    bool decl2InSubprotocol = false;
    if (dc1->getContextKind() == DeclContextKind::GenericTypeDecl &&
        dc1->getContextKind() == dc2->getContextKind()) {
      auto pd1 = dyn_cast<ProtocolDecl>(dc1);
      auto pd2 = dyn_cast<ProtocolDecl>(dc2);

      // FIXME: This hack tells us to prefer members of subprotocols over
      // those of the protocols they inherit, if all else fails.
      // If we were properly handling overrides of protocol members when
      // requirements get restated, it would not be necessary.
      if (pd1 && pd2 && pd1 != pd2) {
        identical = true;
        decl1InSubprotocol = pd1->inheritsFrom(pd2);
        decl2InSubprotocol = pd2->inheritsFrom(pd1);
      }
    }
    
    // If the kinds of overload choice don't match...
    if (choice1.getKind() != choice2.getKind()) {
      identical = false;
      
      // A declaration found directly beats any declaration found via dynamic
      // lookup, bridging, or optional unwrapping.
      if ((choice1.getKind() == OverloadChoiceKind::Decl) &&
          (choice2.getKind() == OverloadChoiceKind::DeclViaDynamic ||
           choice2.getKind() == OverloadChoiceKind::DeclViaBridge ||
           choice2.getKind() == OverloadChoiceKind::DeclViaUnwrappedOptional)) {
        score1 += weight;
        continue;
      }

      if ((choice1.getKind() == OverloadChoiceKind::DeclViaDynamic ||
           choice1.getKind() == OverloadChoiceKind::DeclViaBridge ||
           choice1.getKind() == OverloadChoiceKind::DeclViaUnwrappedOptional) &&
          choice2.getKind() == OverloadChoiceKind::Decl) {
        score2 += weight;
        continue;
      }

      continue;
    }

    // The kinds of overload choice match, but the contents don't.
    auto &tc = cs.getTypeChecker();
    switch (choice1.getKind()) {
    case OverloadChoiceKind::TupleIndex:
      continue;

    case OverloadChoiceKind::BaseType:
    case OverloadChoiceKind::KeyPathApplication:
      llvm_unreachable("Never considered different");

    case OverloadChoiceKind::DeclViaDynamic:
    case OverloadChoiceKind::Decl:
    case OverloadChoiceKind::DeclViaBridge:
    case OverloadChoiceKind::DeclViaUnwrappedOptional:
    case OverloadChoiceKind::DynamicMemberLookup:
      break;
    }
    
    // Determine whether one declaration is more specialized than the other.
    bool firstAsSpecializedAs = false;
    bool secondAsSpecializedAs = false;
    if (isDeclAsSpecializedAs(tc, cs.DC, decl1, decl2)) {
      score1 += weight;
      firstAsSpecializedAs = true;
    }
    if (isDeclAsSpecializedAs(tc, cs.DC, decl2, decl1)) {
      score2 += weight;
      secondAsSpecializedAs = true;
    }

    // If each is as specialized as the other, and both are constructors,
    // check the constructor kind.
    if (firstAsSpecializedAs && secondAsSpecializedAs) {
      if (auto ctor1 = dyn_cast<ConstructorDecl>(decl1)) {
        if (auto ctor2 = dyn_cast<ConstructorDecl>(decl2)) {
          if (ctor1->getInitKind() != ctor2->getInitKind()) {
            if (ctor1->getInitKind() < ctor2->getInitKind())
              score1 += weight;
            else
              score2 += weight;
          } else if (ctor1->getInitKind() ==
                     CtorInitializerKind::Convenience) {
            
            // If both are convenience initializers, and the instance type of
            // one is a subtype of the other's, favor the subtype constructor.
            auto resType1 = ctor1->mapTypeIntoContext(
                ctor1->getResultInterfaceType());
            auto resType2 = ctor2->mapTypeIntoContext(
                ctor2->getResultInterfaceType());
            
            if (!resType1->isEqual(resType2)) {
              if (tc.isSubtypeOf(resType1, resType2, cs.DC)) {
                score1 += weight;
              } else if (tc.isSubtypeOf(resType2, resType1, cs.DC)) {
                score2 += weight;
              }
            }
          }
        }
      }
    }

    // If both declarations come from Clang, and one is a type and the other
    // is a function, prefer the function.
    if (decl1->hasClangNode() &&
        decl2->hasClangNode() &&
        ((isa<TypeDecl>(decl1) &&
          isa<AbstractFunctionDecl>(decl2)) ||
         (isa<AbstractFunctionDecl>(decl1) &&
          isa<TypeDecl>(decl2)))) {
      if (isa<TypeDecl>(decl1))
        score2 += weight;
      else
        score1 += weight;
    }

    // A class member is always better than a curried instance member.
    // If the members agree on instance-ness, a property is better than a
    // method (because a method is usually immediately invoked).
    if (!decl1->isInstanceMember() && decl2->isInstanceMember())
      score1 += weight;
    else if (!decl2->isInstanceMember() && decl1->isInstanceMember())
      score2 += weight;
    else if (isa<VarDecl>(decl1) && isa<FuncDecl>(decl2))
      score1 += weight;
    else if (isa<VarDecl>(decl2) && isa<FuncDecl>(decl1))
      score2 += weight;

    // If both are class properties with the same name, prefer
    // the one attached to the subclass because it could only be
    // found if requested directly.
    if (!decl1->isInstanceMember() && !decl2->isInstanceMember()) {
      if (isa<VarDecl>(decl1) && isa<VarDecl>(decl2)) {
        auto *nominal1 = dc1->getAsNominalTypeOrNominalTypeExtensionContext();
        auto *nominal2 = dc2->getAsNominalTypeOrNominalTypeExtensionContext();

        if (nominal1 && nominal2 && nominal1 != nominal2) {
          auto base1 = nominal1->getDeclaredType();
          auto base2 = nominal2->getDeclaredType();

          if (isNominallySuperclassOf(base1, base2))
            score2 += weight;

          if (isNominallySuperclassOf(base2, base1))
            score1 += weight;
        }
      }
    }

    // If we haven't found a refinement, record whether one overload is in
    // any way more constrained than another. We'll only utilize this
    // information in the case of a potential ambiguity.
    if (!(foundRefinement1 && foundRefinement2)) {
      if (isDeclMoreConstrainedThan(decl1, decl2)) {
        foundRefinement1 = true;
      }
      
      if (isDeclMoreConstrainedThan(decl2, decl1)) {
        foundRefinement2 = true;
      }
    }

    // FIXME: The rest of the hack for restating requirements.
    if (!(foundRefinement1 && foundRefinement2)) {
      if (identical && decl1InSubprotocol != decl2InSubprotocol) {
        foundRefinement1 = decl1InSubprotocol;
        foundRefinement2 = decl2InSubprotocol;
      }
    }

    // FIXME: Lousy hack for ?? to prefer the catamorphism (flattening)
    // over the mplus (non-flattening) overload if all else is equal.
    if (decl1->getBaseName() == "??") {
      assert(decl2->getBaseName() == "??");

      auto check = [](const ValueDecl *VD) -> bool {
        if (!VD->getModuleContext()->isStdlibModule())
          return false;
        auto fnTy = VD->getInterfaceType()->castTo<AnyFunctionType>();
        if (!fnTy->getResult()->getOptionalObjectType())
          return false;

        // Check that the standard library hasn't added another overload of
        // the ?? operator.
        auto params = fnTy->getParams();
        assert(params.size() == 2);

        auto param1 = params[0].getType();
        auto param2 = params[1].getType()->castTo<AnyFunctionType>();

        assert(param1->getOptionalObjectType());
        assert(param2->isAutoClosure());
        assert(param2->getResult()->getOptionalObjectType());

        (void) param1;
        (void) param2;

        return true;
      };

      isStdlibOptionalMPlusOperator1 = check(decl1);
      isStdlibOptionalMPlusOperator2 = check(decl2);
    }
  }

  // Compare the type variable bindings.
  auto &tc = cs.getTypeChecker();
  for (auto &binding : diff.typeBindings) {
    // If the type variable isn't one for which we should be looking at the
    // bindings, don't.
    if (!binding.typeVar->getImpl().prefersSubtypeBinding())
      continue;

    auto type1 = binding.bindings[idx1];
    auto type2 = binding.bindings[idx2];

    // If the types are equivalent, there's nothing more to do.
    if (type1->isEqual(type2))
      continue;
    
    // If either of the types still contains type variables, we can't
    // compare them.
    // FIXME: This is really unfortunate. More type variable sharing
    // (when it's sane) would help us do much better here.
    if (type1->hasTypeVariable() || type2->hasTypeVariable()) {
      identical = false;
      continue;
    }

    // If one type is a subtype of the other, but not vice-versa,
    // we prefer the system with the more-constrained type.
    // FIXME: Collapse this check into the second check.
    auto type1Better = tc.isSubtypeOf(type1, type2, cs.DC);
    auto type2Better = tc.isSubtypeOf(type2, type1, cs.DC);
    if (type1Better || type2Better) {
      if (type1Better)
        ++score1;
      if (type2Better)
        ++score2;

      // Prefer the unlabeled form of a type.
      auto unlabeled1 = type1->getUnlabeledType(cs.getASTContext());
      auto unlabeled2 = type2->getUnlabeledType(cs.getASTContext());
      if (unlabeled1->isEqual(unlabeled2)) {
        if (type1->isEqual(unlabeled1)) {
          ++score1;
          continue;
        }
        if (type2->isEqual(unlabeled2)) {
          ++score2;
          continue;
        }
      }

      identical = false;
      continue;
    }

    // The systems are not considered equivalent.
    identical = false;

    // If one type is convertible to of the other, but not vice-versa.
    type1Better = tc.isConvertibleTo(type1, type2, cs.DC);
    type2Better = tc.isConvertibleTo(type2, type1, cs.DC);
    if (type1Better || type2Better) {
      if (type1Better)
        ++score1;
      if (type2Better)
        ++score2;
      continue;
    }

    // A concrete type is better than an archetype.
    // FIXME: Total hack.
    if (type1->is<ArchetypeType>() != type2->is<ArchetypeType>()) {
      if (type1->is<ArchetypeType>())
        ++score2;
      else
        ++score1;
      continue;
    }
    
    // FIXME:
    // This terrible hack is in place to support equality comparisons of non-
    // equatable option types to 'nil'. Until we have a way to constrain a type
    // variable on "!Equatable", if all other aspects of the overload choices
    // are equal, favor the overload that does not require an implicit literal
    // argument conversion to 'nil'.
    // Post-1.0, we'll need to remove this hack in favor of richer constraint
    // declarations.
    if (!(score1 || score2)) {
      if (auto nominalType2 = type2->getNominalOrBoundGenericNominal()) {
        if ((nominalType2->getName() ==
             cs.TC.Context.Id_OptionalNilComparisonType)) {
          ++score2;
        }
      }

      if (auto nominalType1 = type1->getNominalOrBoundGenericNominal()) {
        if ((nominalType1->getName() ==
             cs.TC.Context.Id_OptionalNilComparisonType)) {
          ++score1;
        }
      }
    }
  }
  
  // All other things considered equal, if any overload choice is more
  // more constrained than the other, increment the score.
  if (score1 == score2) {
    if (foundRefinement1) {
      ++score1;
    }
    if (foundRefinement2) {
      ++score2;
    }
  }

  // FIXME: All other things being equal, prefer the catamorphism (flattening)
  // overload of ?? over the mplus (non-flattening) overload.
  if (score1 == score2) {
    // This is correct: we want to /disprefer/ the mplus.
    score2 += isStdlibOptionalMPlusOperator1;
    score1 += isStdlibOptionalMPlusOperator2;
  }

  // FIXME: There are type variables and overloads not common to both solutions
  // that haven't been considered. They make the systems different, but don't
  // affect ranking. We need to handle this.

  // If the scores are different, we have a winner.
  if (score1 != score2) {
    return score1 > score2? SolutionCompareResult::Better
                          : SolutionCompareResult::Worse;
  }

  // Neither system wins; report whether they were identical or not.
  return identical? SolutionCompareResult::Identical
                  : SolutionCompareResult::Incomparable;
}

Optional<unsigned>
ConstraintSystem::findBestSolution(SmallVectorImpl<Solution> &viable,
                                   llvm::DenseMap<Expr *, unsigned> &weights,
                                   bool minimize) {
  if (viable.empty())
    return None;
  if (viable.size() == 1)
    return 0;

  if (TC.getLangOpts().DebugConstraintSolver) {
    auto &log = getASTContext().TypeCheckerDebug->getStream();
    log.indent(solverState->depth * 2)
        << "Comparing " << viable.size() << " viable solutions\n";

    for (unsigned i = 0, n = viable.size(); i != n; ++i) {
      log.indent(solverState->depth * 2) << "--- Solution #" << i << " ---\n";
      viable[i].dump(log.indent(solverState->depth * 2));
    }
  }

  SolutionDiff diff(viable);

  // Find a potential best.
  SmallVector<bool, 16> losers(viable.size(), false);
  unsigned bestIdx = 0;
  for (unsigned i = 1, n = viable.size(); i != n; ++i) {
    switch (compareSolutions(*this, viable, diff, i, bestIdx, weights)) {
    case SolutionCompareResult::Identical:
      // FIXME: Might want to warn about this in debug builds, so we can
      // find a way to eliminate the redundancy in the search space.
    case SolutionCompareResult::Incomparable:
      break;

    case SolutionCompareResult::Worse:
      losers[i] = true;
      break;

    case SolutionCompareResult::Better:
      losers[bestIdx] = true;
      bestIdx = i;
      break;
    }
  }

  // Make sure that our current best is better than all of the solved systems.
  bool ambiguous = false;
  for (unsigned i = 0, n = viable.size(); i != n && !ambiguous; ++i) {
    if (i == bestIdx)
      continue;

    switch (compareSolutions(*this, viable, diff, bestIdx, i, weights)) {
    case SolutionCompareResult::Identical:
      // FIXME: Might want to warn about this in debug builds, so we can
      // find a way to eliminate the redundancy in the search space.
      break;

    case SolutionCompareResult::Better:
      losers[i] = true;
      break;

    case SolutionCompareResult::Worse:
      losers[bestIdx] = true;
      LLVM_FALLTHROUGH;

    case SolutionCompareResult::Incomparable:
      // If we're not supposed to minimize the result set, just return eagerly.
      if (!minimize)
        return None;

      ambiguous = true;
      break;
    }
  }

  // If the result was not ambiguous, we're done.
  if (!ambiguous) {
    NumDiscardedSolutions += viable.size() - 1;
    return bestIdx;
  }

  // The comparison was ambiguous. Identify any solutions that are worse than
  // any other solution.
  for (unsigned i = 0, n = viable.size(); i != n; ++i) {
    // If the first solution has already lost once, don't bother looking
    // further.
    if (losers[i])
      continue;

    for (unsigned j = i + 1; j != n; ++j) {
      // If the second solution has already lost once, don't bother looking
      // further.
      if (losers[j])
        continue;

      switch (compareSolutions(*this, viable, diff, i, j, weights)) {
      case SolutionCompareResult::Identical:
        // FIXME: Dub one of these the loser arbitrarily?
        break;

      case SolutionCompareResult::Better:
        losers[j] = true;
        break;

      case SolutionCompareResult::Worse:
        losers[i] = true;
        break;

      case SolutionCompareResult::Incomparable:
        break;
      }
    }
  }

  // Remove any solution that is worse than some other solution.
  unsigned outIndex = 0;
  for (unsigned i = 0, n = viable.size(); i != n; ++i) {
    // Skip over the losing solutions.
    if (losers[i])
      continue;

    // If we have skipped any solutions, move this solution into the next
    // open position.
    if (outIndex < i)
      viable[outIndex] = std::move(viable[i]);

    ++outIndex;
  }
  viable.erase(viable.begin() + outIndex, viable.end());
  NumDiscardedSolutions += viable.size() - outIndex;

  return None;
}

SolutionDiff::SolutionDiff(ArrayRef<Solution> solutions) {
  if (solutions.size() <= 1)
    return;

  // Populate the type bindings with the first solution.
  llvm::DenseMap<TypeVariableType *, SmallVector<Type, 2>> typeBindings;
  for (auto binding : solutions[0].typeBindings) {
    typeBindings[binding.first].push_back(binding.second);
  }

  // Populate the overload choices with the first solution.
  llvm::DenseMap<ConstraintLocator *, SmallVector<OverloadChoice, 2>>
    overloadChoices;
  for (auto choice : solutions[0].overloadChoices) {
    overloadChoices[choice.first].push_back(choice.second.choice);
  }

  // Find the type variables and overload locators common to all of the
  // solutions.
  for (auto &solution : solutions.slice(1)) {
    // For each type variable bound in all of the previous solutions, check
    // whether we have a binding for this type variable in this solution.
    SmallVector<TypeVariableType *, 4> removeTypeBindings;
    for (auto &binding : typeBindings) {
      auto known = solution.typeBindings.find(binding.first);
      if (known == solution.typeBindings.end()) {
        removeTypeBindings.push_back(binding.first);
        continue;
      }

      // Add this solution's binding to the results.
      binding.second.push_back(known->second);
    }

    // Remove those type variables for which this solution did not have a
    // binding.
    for (auto typeVar : removeTypeBindings) {
      typeBindings.erase(typeVar);
    }
    removeTypeBindings.clear();

    // For each overload locator for which we have an overload choice in
    // all of the previous solutions. Check whether we have an overload choice
    // in this solution.
    SmallVector<ConstraintLocator *, 4> removeOverloadChoices;
    for (auto &overloadChoice : overloadChoices) {
      auto known = solution.overloadChoices.find(overloadChoice.first);
      if (known == solution.overloadChoices.end()) {
        removeOverloadChoices.push_back(overloadChoice.first);
        continue;
      }

      // Add this solution's overload choice to the results.
      overloadChoice.second.push_back(known->second.choice);
    }

    // Remove those overload locators for which this solution did not have
    // an overload choice.
    for (auto overloadChoice : removeOverloadChoices) {
      overloadChoices.erase(overloadChoice);
    }
  }

  // Look through the type variables that have bindings in all of the
  // solutions, and add those that have differences to the diff.
  for (auto &binding : typeBindings) {
    Type singleType;
    for (auto type : binding.second) {
      if (!singleType)
        singleType = type;
      else if (!singleType->isEqual(type)) {
        // We have a difference. Add this binding to the diff.
        this->typeBindings.push_back(
          SolutionDiff::TypeBindingDiff{
            binding.first,
            std::move(binding.second)
          });

        break;
      }
    }
  }

  for (auto &overloadChoice : overloadChoices) {
    OverloadChoice singleChoice = overloadChoice.second[0];
    for (auto choice : overloadChoice.second) {
      if (sameOverloadChoice(singleChoice, choice))
        continue;

      // We have a difference. Add this set of overload choices to the diff.
      this->overloads.push_back(SolutionDiff::OverloadDiff{
          overloadChoice.first, std::move(overloadChoice.second)});
      break;
    }
  }
}

InputMatcher::InputMatcher(const ArrayRef<AnyFunctionType::Param> params,
                           const llvm::SmallBitVector &defaultValueMap)
    : NumSkippedParameters(0), DefaultValueMap(defaultValueMap),
      Params(params) {}

InputMatcher::Result
InputMatcher::match(int numInputs,
                    std::function<bool(unsigned, unsigned)> pairMatcher) {

  int inputIdx = 0;
  int numParams = Params.size();
  for (int i = 0; i < numParams; ++i) {
    // If we've claimed all of the inputs, the rest of the parameters should
    // be either default or variadic.
    if (inputIdx == numInputs) {
      if (!DefaultValueMap[i] && !Params[i].isVariadic())
        return IM_HasUnmatchedParam;
      ++NumSkippedParameters;
      continue;
    }

    // If there is a default for parameter, while there are still some
    // input left unclaimed, it could only mean that default parameters
    // are intermixed e.g.
    //
    // inputs: (a: Int)
    // params: (q: String = "", a: Int)
    //
    // or
    // inputs: (a: Int, c: Int)
    // params: (a: Int, b: Int = 0, c: Int)
    //
    // and we shouldn't claim any input and just skip such parameter.
    if ((numInputs - inputIdx) < (numParams - i) && DefaultValueMap[i]) {
      ++NumSkippedParameters;
      continue;
    }

    // Call custom function to match the input-parameter pair.
    if (!pairMatcher(inputIdx, i))
      return IM_CustomPairMatcherFailed;

    // claim the input as used.
    ++inputIdx;
  }

  if (inputIdx < numInputs)
    return IM_HasUnclaimedInput;

  return IM_Succeeded;
}<|MERGE_RESOLUTION|>--- conflicted
+++ resolved
@@ -613,21 +613,10 @@
 
         // If they both have trailing closures, compare those separately.
         bool compareTrailingClosureParamsSeparately = false;
-<<<<<<< HEAD
         if (numParams1 > 0 && numParams2 > 0 &&
             params1.back().getType()->is<AnyFunctionType>() &&
             params2.back().getType()->is<AnyFunctionType>()) {
           compareTrailingClosureParamsSeparately = true;
-          --numParams1;
-          --numParams2;
-=======
-        if (!tc.getLangOpts().isSwiftVersion3()) {
-          if (numParams1 > 0 && numParams2 > 0 &&
-              params1.back().getType()->is<AnyFunctionType>() &&
-              params2.back().getType()->is<AnyFunctionType>()) {
-            compareTrailingClosureParamsSeparately = true;
-          }
->>>>>>> 274114d4
         }
 
         auto maybeAddSubtypeConstraint =
