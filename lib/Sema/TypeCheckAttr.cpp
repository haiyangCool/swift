//===--- TypeCheckAttr.cpp - Type Checking for Attributes -----------------===//
//
// This source file is part of the Swift.org open source project
//
// Copyright (c) 2014 - 2017 Apple Inc. and the Swift project authors
// Licensed under Apache License v2.0 with Runtime Library Exception
//
// See https://swift.org/LICENSE.txt for license information
// See https://swift.org/CONTRIBUTORS.txt for the list of Swift project authors
//
//===----------------------------------------------------------------------===//
//
// This file implements semantic analysis for attributes.
//
//===----------------------------------------------------------------------===//

#include "MiscDiagnostics.h"
#include "TypeCheckType.h"
#include "TypeChecker.h"
#include "swift/AST/ASTVisitor.h"
#include "swift/AST/ClangModuleLoader.h"
#include "swift/AST/DiagnosticsParse.h"
#include "swift/AST/GenericEnvironment.h"
#include "swift/AST/GenericSignatureBuilder.h"
#include "swift/AST/NameLookup.h"
#include "swift/AST/NameLookupRequests.h"
#include "swift/AST/ParameterList.h"
#include "swift/AST/PropertyWrappers.h"
#include "swift/AST/TypeCheckRequests.h"
#include "swift/AST/Types.h"
#include "swift/Parse/Lexer.h"
#include "swift/Sema/IDETypeChecking.h"
#include "clang/Basic/CharInfo.h"
#include "llvm/Support/Debug.h"

using namespace swift;

namespace {
  /// This emits a diagnostic with a fixit to remove the attribute.
  template<typename ...ArgTypes>
  void diagnoseAndRemoveAttr(TypeChecker &TC, Decl *D, DeclAttribute *attr,
                             ArgTypes &&...Args) {
    assert(!D->hasClangNode() && "Clang imported propagated a bogus attribute");
    if (!D->hasClangNode()) {
      SourceLoc loc = attr->getLocation();
      assert(loc.isValid() && "Diagnosing attribute with invalid location");
      if (loc.isInvalid()) {
        loc = D->getLoc();
      }
      if (loc.isValid()) {
        TC.diagnose(loc, std::forward<ArgTypes>(Args)...)
          .fixItRemove(attr->getRangeWithAt());
      }
    }

    attr->setInvalid();
  }

/// This visits each attribute on a decl early, before the majority of type
/// checking has been performed for the decl.  The visitor should return true if
/// the attribute is invalid and should be marked as such.
class AttributeEarlyChecker : public AttributeVisitor<AttributeEarlyChecker> {
  TypeChecker &TC;
  Decl *D;

public:
  AttributeEarlyChecker(TypeChecker &TC, Decl *D) : TC(TC), D(D) {}

  /// This emits a diagnostic with a fixit to remove the attribute.
  template<typename ...ArgTypes>
  void diagnoseAndRemoveAttr(DeclAttribute *attr, ArgTypes &&...Args) {
    ::diagnoseAndRemoveAttr(TC, D, attr, std::forward<ArgTypes>(Args)...);
  }

  /// Deleting this ensures that all attributes are covered by the visitor
  /// below.
  bool visitDeclAttribute(DeclAttribute *A) = delete;

#define IGNORED_ATTR(X) void visit##X##Attr(X##Attr *) {}
  IGNORED_ATTR(AlwaysEmitIntoClient)
  IGNORED_ATTR(Available)
  IGNORED_ATTR(HasInitialValue)
  IGNORED_ATTR(CDecl)
  IGNORED_ATTR(ClangImporterSynthesizedType)
  IGNORED_ATTR(Convenience)
  IGNORED_ATTR(DiscardableResult)
  IGNORED_ATTR(DynamicCallable)
  IGNORED_ATTR(DynamicMemberLookup)
  IGNORED_ATTR(Effects)
  IGNORED_ATTR(Exported)
  IGNORED_ATTR(FixedLayout)
  IGNORED_ATTR(ForbidSerializingReference)
  IGNORED_ATTR(Frozen)
  IGNORED_ATTR(HasStorage)
  IGNORED_ATTR(ImplementationOnly)
  IGNORED_ATTR(Implements)
  IGNORED_ATTR(ImplicitlyUnwrappedOptional)
  IGNORED_ATTR(Infix)
  IGNORED_ATTR(Inlinable)
  IGNORED_ATTR(Inline)
  IGNORED_ATTR(NonObjC)
  IGNORED_ATTR(NSApplicationMain)
  IGNORED_ATTR(NSCopying)
  IGNORED_ATTR(ObjC)
  IGNORED_ATTR(ObjCBridged)
  IGNORED_ATTR(ObjCNonLazyRealization)
  IGNORED_ATTR(ObjCRuntimeName)
  IGNORED_ATTR(Optimize)
  IGNORED_ATTR(Optional)
  IGNORED_ATTR(Postfix)
  IGNORED_ATTR(Prefix)
  IGNORED_ATTR(RawDocComment)
  IGNORED_ATTR(Required)
  IGNORED_ATTR(RequiresStoredPropertyInits)
  IGNORED_ATTR(RestatedObjCConformance)
  IGNORED_ATTR(Rethrows)
  IGNORED_ATTR(Semantics)
  IGNORED_ATTR(ShowInInterface)
  IGNORED_ATTR(SILGenName)
  IGNORED_ATTR(Specialize)
  IGNORED_ATTR(StaticInitializeObjCMetadata)
  IGNORED_ATTR(SwiftNativeObjCRuntimeBase)
  IGNORED_ATTR(SynthesizedProtocol)
  IGNORED_ATTR(Testable)
  IGNORED_ATTR(UIApplicationMain)
  IGNORED_ATTR(UnsafeNoObjCTaggedPointer)
  IGNORED_ATTR(UsableFromInline)
  IGNORED_ATTR(WeakLinked)
  IGNORED_ATTR(DynamicReplacement)
  IGNORED_ATTR(PrivateImport)
  IGNORED_ATTR(Custom)
  IGNORED_ATTR(PropertyWrapper)
  IGNORED_ATTR(DisfavoredOverload)
  // SWIFT_ENABLE_TENSORFLOW
  IGNORED_ATTR(Differentiable)
  IGNORED_ATTR(Differentiating)
  IGNORED_ATTR(CompilerEvaluable)
  IGNORED_ATTR(NoDerivative)
#undef IGNORED_ATTR

  void visitAlignmentAttr(AlignmentAttr *attr) {
    // Alignment must be a power of two.
    auto value = attr->getValue();
    if (value == 0 || (value & (value - 1)) != 0)
      TC.diagnose(attr->getLocation(), diag::alignment_not_power_of_two);
  }

  void visitBorrowedAttr(BorrowedAttr *attr) {
    // These criteria are the same preconditions laid out by
    // AbstractStorageDecl::requiresOpaqueModifyCoroutine().

    assert(!D->hasClangNode() && "@_borrowed on imported declaration?");

    if (D->getAttrs().hasAttribute<DynamicAttr>()) {
      TC.diagnose(attr->getLocation(), diag::borrowed_with_objc_dynamic,
                  D->getDescriptiveKind())
        .fixItRemove(attr->getRange());
      D->getAttrs().removeAttribute(attr);
      return;
    }

    auto dc = D->getDeclContext();
    auto protoDecl = dyn_cast<ProtocolDecl>(dc);
    if (protoDecl && protoDecl->isObjC()) {
      TC.diagnose(attr->getLocation(),
                  diag::borrowed_on_objc_protocol_requirement,
                  D->getDescriptiveKind())
        .fixItRemove(attr->getRange());
      D->getAttrs().removeAttribute(attr);
      return;
    }
  }

  void visitTransparentAttr(TransparentAttr *attr);
  void visitMutationAttr(DeclAttribute *attr);
  void visitMutatingAttr(MutatingAttr *attr) { visitMutationAttr(attr); }
  void visitNonMutatingAttr(NonMutatingAttr *attr) { visitMutationAttr(attr); }
  void visitConsumingAttr(ConsumingAttr *attr) { visitMutationAttr(attr); }
  void visitDynamicAttr(DynamicAttr *attr);

  void visitReferenceOwnershipAttr(ReferenceOwnershipAttr *attr) {
    TC.checkReferenceOwnershipAttr(cast<VarDecl>(D), attr);
  }

  void visitFinalAttr(FinalAttr *attr) {
    // Reject combining 'final' with 'open'.
    if (auto accessAttr = D->getAttrs().getAttribute<AccessControlAttr>()) {
      if (accessAttr->getAccess() == AccessLevel::Open) {
        TC.diagnose(attr->getLocation(), diag::open_decl_cannot_be_final,
                    D->getDescriptiveKind());
        return;
      }
    }

    if (isa<ClassDecl>(D))
      return;

    // 'final' only makes sense in the context of a class declaration.
    // Reject it on global functions, protocols, structs, enums, etc.
    if (!D->getDeclContext()->getSelfClassDecl()) {
      TC.diagnose(attr->getLocation(), diag::member_cannot_be_final)
        .fixItRemove(attr->getRange());

      // Remove the attribute so child declarations are not flagged as final
      // and duplicate the error message.
      D->getAttrs().removeAttribute(attr);
      return;
    }
  }

  void visitIndirectAttr(IndirectAttr *attr) {
    if (auto caseDecl = dyn_cast<EnumElementDecl>(D)) {
      // An indirect case should have a payload.
      if (!caseDecl->hasAssociatedValues())
        TC.diagnose(attr->getLocation(),
                    diag::indirect_case_without_payload, caseDecl->getName());
      // If the enum is already indirect, its cases don't need to be.
      else if (caseDecl->getParentEnum()->getAttrs()
                 .hasAttribute<IndirectAttr>())
        TC.diagnose(attr->getLocation(),
                    diag::indirect_case_in_indirect_enum);
    }
  }

  void visitWarnUnqualifiedAccessAttr(WarnUnqualifiedAccessAttr *attr) {
    if (!D->getDeclContext()->isTypeContext()) {
      diagnoseAndRemoveAttr(attr, diag::attr_methods_only, attr);
    }
  }

  void visitIBActionAttr(IBActionAttr *attr);
  void visitLazyAttr(LazyAttr *attr);
  void visitIBDesignableAttr(IBDesignableAttr *attr);
  void visitIBInspectableAttr(IBInspectableAttr *attr);
  void visitGKInspectableAttr(GKInspectableAttr *attr);
  void visitIBOutletAttr(IBOutletAttr *attr);
  void visitLLDBDebuggerFunctionAttr(LLDBDebuggerFunctionAttr *attr);
  void visitNSManagedAttr(NSManagedAttr *attr);
  void visitOverrideAttr(OverrideAttr *attr);
  void visitNonOverrideAttr(NonOverrideAttr *attr);
  void visitAccessControlAttr(AccessControlAttr *attr);
  void visitSetterAccessAttr(SetterAccessAttr *attr);
  bool visitAbstractAccessControlAttr(AbstractAccessControlAttr *attr);
  void visitObjCMembersAttr(ObjCMembersAttr *attr);
};
} // end anonymous namespace

void AttributeEarlyChecker::visitTransparentAttr(TransparentAttr *attr) {
  DeclContext *Ctx = D->getDeclContext();
  // Protocol declarations cannot be transparent.
  if (isa<ProtocolDecl>(Ctx))
    diagnoseAndRemoveAttr(attr, diag::transparent_in_protocols_not_supported);
  // Class declarations cannot be transparent.
  if (isa<ClassDecl>(Ctx)) {
    
    // @transparent is always ok on implicitly generated accessors: they can
    // be dispatched (even in classes) when the references are within the
    // class themself.
    if (!(isa<AccessorDecl>(D) && D->isImplicit()))
      diagnoseAndRemoveAttr(attr, diag::transparent_in_classes_not_supported);
  }
  
  if (auto *VD = dyn_cast<VarDecl>(D)) {
    // Stored properties and variables can't be transparent.
    if (VD->hasStorage())
      diagnoseAndRemoveAttr(attr, diag::attribute_invalid_on_stored_property,
                            attr);
  }
}

void AttributeEarlyChecker::visitMutationAttr(DeclAttribute *attr) {
  FuncDecl *FD = cast<FuncDecl>(D);

  SelfAccessKind attrModifier;
  switch (attr->getKind()) {
  case DeclAttrKind::DAK_Consuming:
    attrModifier = SelfAccessKind::__Consuming;
    break;
  case DeclAttrKind::DAK_Mutating:
    attrModifier = SelfAccessKind::Mutating;
    break;
  case DeclAttrKind::DAK_NonMutating:
    attrModifier = SelfAccessKind::NonMutating;
    break;
  default:
    llvm_unreachable("unhandled attribute kind");
  }

  // mutation attributes may only appear in type context.
  if (auto contextTy = FD->getDeclContext()->getDeclaredInterfaceType()) {
    // 'mutating' and 'nonmutating' are not valid on types
    // with reference semantics.
    if (contextTy->hasReferenceSemantics()) {
      if (attrModifier != SelfAccessKind::__Consuming)
        diagnoseAndRemoveAttr(attr, diag::mutating_invalid_classes,
                              attrModifier);
    }
  } else {
    diagnoseAndRemoveAttr(attr, diag::mutating_invalid_global_scope,
                          attrModifier);
  }

  // Verify we don't have more than one of mutating, nonmutating,
  // and __consuming.
  if ((FD->getAttrs().hasAttribute<MutatingAttr>() +
          FD->getAttrs().hasAttribute<NonMutatingAttr>() +
          FD->getAttrs().hasAttribute<ConsumingAttr>()) > 1) {
    if (auto *NMA = FD->getAttrs().getAttribute<NonMutatingAttr>()) {
      if (attrModifier != SelfAccessKind::NonMutating) {
        diagnoseAndRemoveAttr(NMA, diag::functions_mutating_and_not,
                              SelfAccessKind::NonMutating, attrModifier);
      }
    }

    if (auto *MUA = FD->getAttrs().getAttribute<MutatingAttr>()) {
      if (attrModifier != SelfAccessKind::Mutating) {
        diagnoseAndRemoveAttr(MUA, diag::functions_mutating_and_not,
                                SelfAccessKind::Mutating, attrModifier);
      }
    }

    if (auto *CSA = FD->getAttrs().getAttribute<ConsumingAttr>()) {
      if (attrModifier != SelfAccessKind::__Consuming) {
        diagnoseAndRemoveAttr(CSA, diag::functions_mutating_and_not,
                              SelfAccessKind::__Consuming, attrModifier);
      }
    }
  }
  
  // Verify that we don't have a static function.
  if (FD->isStatic())
    diagnoseAndRemoveAttr(attr, diag::static_functions_not_mutating);
}

void AttributeEarlyChecker::visitDynamicAttr(DynamicAttr *attr) {
  // Members cannot be both dynamic and @_transparent.
  if (D->getAttrs().hasAttribute<TransparentAttr>())
    diagnoseAndRemoveAttr(attr, diag::dynamic_with_transparent);
}


void AttributeEarlyChecker::visitIBActionAttr(IBActionAttr *attr) {
  // Only instance methods returning () can be IBActions.
  const FuncDecl *FD = cast<FuncDecl>(D);
  if (!FD->isPotentialIBActionTarget())
    diagnoseAndRemoveAttr(attr, diag::invalid_ibaction_decl);
}

void AttributeEarlyChecker::visitIBDesignableAttr(IBDesignableAttr *attr) {
  if (auto *ED = dyn_cast<ExtensionDecl>(D)) {
    if (auto nominalDecl = ED->getExtendedNominal()) {
      if (!isa<ClassDecl>(nominalDecl))
        diagnoseAndRemoveAttr(attr, diag::invalid_ibdesignable_extension);
    }
  }
}

void AttributeEarlyChecker::visitIBInspectableAttr(IBInspectableAttr *attr) {
  // Only instance properties can be 'IBInspectable'.
  auto *VD = cast<VarDecl>(D);
  if (!VD->getDeclContext()->getSelfClassDecl() || VD->isStatic())
    diagnoseAndRemoveAttr(attr, diag::invalid_ibinspectable,
                                 attr->getAttrName());
}

void AttributeEarlyChecker::visitGKInspectableAttr(GKInspectableAttr *attr) {
  // Only instance properties can be 'GKInspectable'.
  auto *VD = cast<VarDecl>(D);
  if (!VD->getDeclContext()->getSelfClassDecl() || VD->isStatic())
    diagnoseAndRemoveAttr(attr, diag::invalid_ibinspectable,
                                 attr->getAttrName());
}

static Optional<Diag<bool,Type>>
isAcceptableOutletType(Type type, bool &isArray, TypeChecker &TC) {
  if (type->isObjCExistentialType() || type->isAny())
    return None; // @objc existential types are okay

  auto nominal = type->getAnyNominal();

  if (auto classDecl = dyn_cast_or_null<ClassDecl>(nominal)) {
    if (classDecl->isObjC())
      return None; // @objc class types are okay.
    return diag::iboutlet_nonobjc_class;
  }

  if (nominal == TC.Context.getStringDecl()) {
    // String is okay because it is bridged to NSString.
    // FIXME: BridgesTypes.def is almost sufficient for this.
    return None;
  }

  if (nominal == TC.Context.getArrayDecl()) {
    // Arrays of arrays are not allowed.
    if (isArray)
      return diag::iboutlet_nonobject_type;

    isArray = true;

    // Handle Array<T>. T must be an Objective-C class or protocol.
    auto boundTy = type->castTo<BoundGenericStructType>();
    auto boundArgs = boundTy->getGenericArgs();
    assert(boundArgs.size() == 1 && "invalid Array declaration");
    Type elementTy = boundArgs.front();
    return isAcceptableOutletType(elementTy, isArray, TC);
  }

  if (type->isExistentialType())
    return diag::iboutlet_nonobjc_protocol;
  
  // No other types are permitted.
  return diag::iboutlet_nonobject_type;
}


void AttributeEarlyChecker::visitIBOutletAttr(IBOutletAttr *attr) {
  // Only instance properties can be 'IBOutlet'.
  auto *VD = cast<VarDecl>(D);
  if (!VD->getDeclContext()->getSelfClassDecl() || VD->isStatic())
    diagnoseAndRemoveAttr(attr, diag::invalid_iboutlet);

  if (!VD->isSettable(nullptr)) {
    // Allow non-mutable IBOutlet properties in module interfaces,
    // as they may have been private(set)
    SourceFile *Parent = VD->getDeclContext()->getParentSourceFile();
    if (!Parent || Parent->Kind != SourceFileKind::Interface)
      diagnoseAndRemoveAttr(attr, diag::iboutlet_only_mutable);
  }

  // Verify that the field type is valid as an outlet.
  auto type = VD->getType();

  if (VD->isInvalid())
    return;

  // Look through ownership types, and optionals.
  type = type->getReferenceStorageReferent();
  bool wasOptional = false;
  if (Type underlying = type->getOptionalObjectType()) {
    type = underlying;
    wasOptional = true;
  }

  bool isArray = false;
  if (auto isError = isAcceptableOutletType(type, isArray, TC))
    diagnoseAndRemoveAttr(attr, isError.getValue(),
                                 /*array=*/isArray, type);

  // If the type wasn't optional, an array, or unowned, complain.
  if (!wasOptional && !isArray) {
    TC.diagnose(attr->getLocation(), diag::iboutlet_non_optional, type);
    auto typeRange = VD->getTypeSourceRangeForDiagnostics();
    { // Only one diagnostic can be active at a time.
      auto diag = TC.diagnose(typeRange.Start, diag::note_make_optional,
                              OptionalType::get(type));
      if (type->hasSimpleTypeRepr()) {
        diag.fixItInsertAfter(typeRange.End, "?");
      } else {
        diag.fixItInsert(typeRange.Start, "(")
          .fixItInsertAfter(typeRange.End, ")?");
      }
    }
    { // Only one diagnostic can be active at a time.
      auto diag = TC.diagnose(typeRange.Start,
                              diag::note_make_implicitly_unwrapped_optional);
      if (type->hasSimpleTypeRepr()) {
        diag.fixItInsertAfter(typeRange.End, "!");
      } else {
        diag.fixItInsert(typeRange.Start, "(")
          .fixItInsertAfter(typeRange.End, ")!");
      }
    }
  }
}

void AttributeEarlyChecker::visitNSManagedAttr(NSManagedAttr *attr) {
  // @NSManaged only applies to instance methods and properties within a class.
  if (cast<ValueDecl>(D)->isStatic() ||
      !D->getDeclContext()->getSelfClassDecl()) {
    diagnoseAndRemoveAttr(attr, diag::attr_NSManaged_not_instance_member);
  }

  if (auto *method = dyn_cast<FuncDecl>(D)) {
    // Separate out the checks for methods.
    if (method->hasBody())
      diagnoseAndRemoveAttr(attr, diag::attr_NSManaged_method_body);

    return;
  }

  // Everything below deals with restrictions on @NSManaged properties.
  auto *VD = cast<VarDecl>(D);

  if (VD->isLet())
    diagnoseAndRemoveAttr(attr, diag::attr_NSManaged_let_property);

  auto diagnoseNotStored = [&](unsigned kind) {
    TC.diagnose(attr->getLocation(), diag::attr_NSManaged_not_stored, kind);
    return attr->setInvalid();
  };

  // @NSManaged properties must be written as stored.
  auto impl = VD->getImplInfo();
  if (impl.isSimpleStored()) {
    // @NSManaged properties end up being computed; complain if there is
    // an initializer.
    if (VD->getParentInitializer()) {
      TC.diagnose(attr->getLocation(), diag::attr_NSManaged_initial_value)
        .highlight(VD->getParentInitializer()->getSourceRange());
      auto PBD = VD->getParentPatternBinding();
      PBD->setInit(PBD->getPatternEntryIndexForVarDecl(VD), nullptr);
    }
    // Otherwise, ok.
  } else if (impl.getReadImpl() == ReadImplKind::Address ||
             impl.getWriteImpl() == WriteImplKind::MutableAddress) {
    return diagnoseNotStored(/*addressed*/ 2);    
  } else if (impl.getWriteImpl() == WriteImplKind::StoredWithObservers ||
             impl.getWriteImpl() == WriteImplKind::InheritedWithObservers) {
    return diagnoseNotStored(/*observing*/ 1);    
  } else {
    return diagnoseNotStored(/*computed*/ 0);
  }

  // @NSManaged properties cannot be @NSCopying
  if (auto *NSCopy = VD->getAttrs().getAttribute<NSCopyingAttr>())
    diagnoseAndRemoveAttr(NSCopy, diag::attr_NSManaged_NSCopying);

}

void AttributeEarlyChecker::
visitLLDBDebuggerFunctionAttr(LLDBDebuggerFunctionAttr *attr) {
  // This is only legal when debugger support is on.
  if (!D->getASTContext().LangOpts.DebuggerSupport)
    diagnoseAndRemoveAttr(attr, diag::attr_for_debugger_support_only);
}

void AttributeEarlyChecker::visitOverrideAttr(OverrideAttr *attr) {
  if (!isa<ClassDecl>(D->getDeclContext()) &&
      !isa<ProtocolDecl>(D->getDeclContext()) &&
      !isa<ExtensionDecl>(D->getDeclContext()))
    diagnoseAndRemoveAttr(attr, diag::override_nonclass_decl);
}

void AttributeEarlyChecker::visitNonOverrideAttr(NonOverrideAttr *attr) {
  if (!isa<ClassDecl>(D->getDeclContext()) &&
      !isa<ProtocolDecl>(D->getDeclContext()) &&
      !isa<ExtensionDecl>(D->getDeclContext()))
    diagnoseAndRemoveAttr(attr, diag::nonoverride_wrong_decl_context);
}

void AttributeEarlyChecker::visitLazyAttr(LazyAttr *attr) {
  // lazy may only be used on properties.
  auto *VD = cast<VarDecl>(D);

  // It cannot currently be used on let's since we don't have a mutability model
  // that supports it.
  if (VD->isLet())
    diagnoseAndRemoveAttr(attr, diag::lazy_not_on_let);

  auto attrs = VD->getAttrs();
  // 'lazy' is not allowed to have reference attributes
  if (auto *refAttr = attrs.getAttribute<ReferenceOwnershipAttr>())
    diagnoseAndRemoveAttr(attr, diag::lazy_not_strong, refAttr->get());

  // lazy is not allowed on a protocol requirement.
  auto varDC = VD->getDeclContext();
  if (isa<ProtocolDecl>(varDC))
    diagnoseAndRemoveAttr(attr, diag::lazy_not_in_protocol);


  // 'lazy' is not allowed on a global variable or on a static property (which
  // are already lazily initialized).
  // TODO: we can't currently support lazy properties on non-type-contexts.
  if (VD->isStatic() ||
      (varDC->isModuleScopeContext() &&
       !varDC->getParentSourceFile()->isScriptMode())) {
    diagnoseAndRemoveAttr(attr, diag::lazy_on_already_lazy_global);
  } else if (!VD->getDeclContext()->isTypeContext()) {
    diagnoseAndRemoveAttr(attr, diag::lazy_must_be_property);
  }

  // lazy must have an initializer, and the pattern binding must be a simple
  // one.
  if (!VD->getParentInitializer())
    diagnoseAndRemoveAttr(attr, diag::lazy_requires_initializer);

  if (!VD->getParentPatternBinding()->getSingleVar())
    diagnoseAndRemoveAttr(attr, diag::lazy_requires_single_var);


  // TODO: Lazy properties can't yet be observed.
  auto impl = VD->getImplInfo();
  if (impl.isSimpleStored()) {
    // ok
  } else if (VD->hasStorage()) {
    diagnoseAndRemoveAttr(attr, diag::lazy_not_observable);
  } else {
    diagnoseAndRemoveAttr(attr, diag::lazy_not_on_computed);
  }
}

bool AttributeEarlyChecker::visitAbstractAccessControlAttr(
    AbstractAccessControlAttr *attr) {
  // Access control attr may only be used on value decls and extensions.
  if (!isa<ValueDecl>(D) && !isa<ExtensionDecl>(D)) {
    diagnoseAndRemoveAttr(attr, diag::invalid_decl_modifier, attr);
    return true;
  }

  if (auto extension = dyn_cast<ExtensionDecl>(D)) {
    if (!extension->getInherited().empty()) {
      diagnoseAndRemoveAttr(attr, diag::extension_access_with_conformances,
                            attr);
      return true;
    }
  }

  // And not on certain value decls.
  if (isa<DestructorDecl>(D) || isa<EnumElementDecl>(D)) {
    diagnoseAndRemoveAttr(attr, diag::invalid_decl_modifier, attr);
    return true;
  }

  // Or within protocols.
  if (isa<ProtocolDecl>(D->getDeclContext())) {
    diagnoseAndRemoveAttr(attr, diag::access_control_in_protocol, attr);
    TC.diagnose(attr->getLocation(), diag::access_control_in_protocol_detail);
    return true;
  }

  return false;
}

void AttributeEarlyChecker::visitAccessControlAttr(AccessControlAttr *attr) {
  visitAbstractAccessControlAttr(attr);
}

void AttributeEarlyChecker::visitSetterAccessAttr(
    SetterAccessAttr *attr) {
  auto storage = dyn_cast<AbstractStorageDecl>(D);
  if (!storage)
    diagnoseAndRemoveAttr(attr, diag::access_control_setter, attr->getAccess());

  if (visitAbstractAccessControlAttr(attr))
    return;

  if (!storage->isSettable(storage->getDeclContext())) {
    // This must stay in sync with diag::access_control_setter_read_only.
    enum {
      SK_Constant = 0,
      SK_Variable,
      SK_Property,
      SK_Subscript
    } storageKind;
    if (isa<SubscriptDecl>(storage))
      storageKind = SK_Subscript;
    else if (storage->getDeclContext()->isTypeContext())
      storageKind = SK_Property;
    else if (cast<VarDecl>(storage)->isImmutable())
      storageKind = SK_Constant;
    else
      storageKind = SK_Variable;
    diagnoseAndRemoveAttr(attr, diag::access_control_setter_read_only,
                          attr->getAccess(), storageKind);
  }
}

void AttributeEarlyChecker::visitObjCMembersAttr(ObjCMembersAttr *attr) {
  if (!isa<ClassDecl>(D))
    diagnoseAndRemoveAttr(attr, diag::objcmembers_attribute_nonclass);
}

void TypeChecker::checkDeclAttributesEarly(Decl *D) {
  // Don't perform early attribute validation more than once.
  // FIXME: Crummy way to get idempotency.
  if (D->didEarlyAttrValidation())
    return;

  D->setEarlyAttrValidation();

  AttributeEarlyChecker Checker(*this, D);
  for (auto attr : D->getAttrs()) {
    if (!attr->isValid()) continue;

    // If Attr.def says that the attribute cannot appear on this kind of
    // declaration, diagnose it and disable it.
    if (attr->canAppearOnDecl(D)) {
      // Otherwise, check it.
      Checker.visit(attr);
      continue;
    }

    // Otherwise, this attribute cannot be applied to this declaration.  If the
    // attribute is only valid on one kind of declaration (which is pretty
    // common) give a specific helpful error.
    auto PossibleDeclKinds = attr->getOptions() & DeclAttribute::OnAnyDecl;
    StringRef OnlyKind;
    switch (PossibleDeclKinds) {
    case DeclAttribute::OnAccessor:    OnlyKind = "accessor"; break;
    case DeclAttribute::OnClass:       OnlyKind = "class"; break;
    case DeclAttribute::OnConstructor: OnlyKind = "init"; break;
    case DeclAttribute::OnDestructor:  OnlyKind = "deinit"; break;
    case DeclAttribute::OnEnum:        OnlyKind = "enum"; break;
    case DeclAttribute::OnEnumCase:    OnlyKind = "case"; break;
    case DeclAttribute::OnFunc | DeclAttribute::OnAccessor: // FIXME
    case DeclAttribute::OnFunc:        OnlyKind = "func"; break;
    case DeclAttribute::OnImport:      OnlyKind = "import"; break;
    case DeclAttribute::OnModule:      OnlyKind = "module"; break;
    case DeclAttribute::OnParam:       OnlyKind = "parameter"; break;
    case DeclAttribute::OnProtocol:    OnlyKind = "protocol"; break;
    case DeclAttribute::OnStruct:      OnlyKind = "struct"; break;
    case DeclAttribute::OnSubscript:   OnlyKind = "subscript"; break;
    case DeclAttribute::OnTypeAlias:   OnlyKind = "typealias"; break;
    case DeclAttribute::OnVar:         OnlyKind = "var"; break;
    default: break;
    }

    if (!OnlyKind.empty())
      Checker.diagnoseAndRemoveAttr(attr, diag::attr_only_one_decl_kind,
                                    attr, OnlyKind);
    else if (attr->isDeclModifier())
      Checker.diagnoseAndRemoveAttr(attr, diag::invalid_decl_modifier, attr);
    else
      Checker.diagnoseAndRemoveAttr(attr, diag::invalid_decl_attribute, attr);
  }
}

namespace {
class AttributeChecker : public AttributeVisitor<AttributeChecker> {
  TypeChecker &TC;
  Decl *D;

  /// This emits a diagnostic with a fixit to remove the attribute.
  template<typename ...ArgTypes>
  void diagnoseAndRemoveAttr(DeclAttribute *attr, ArgTypes &&...Args) {
    ::diagnoseAndRemoveAttr(TC, D, attr, std::forward<ArgTypes>(Args)...);
  }

public:
  AttributeChecker(TypeChecker &TC, Decl *D) : TC(TC), D(D) {}

  /// Deleting this ensures that all attributes are covered by the visitor
  /// below.
  void visitDeclAttribute(DeclAttribute *A) = delete;

#define IGNORED_ATTR(CLASS)                                              \
    void visit##CLASS##Attr(CLASS##Attr *) {}

    IGNORED_ATTR(Alignment)
    IGNORED_ATTR(AlwaysEmitIntoClient)
    IGNORED_ATTR(Borrowed)
    IGNORED_ATTR(HasInitialValue)
    IGNORED_ATTR(ClangImporterSynthesizedType)
    IGNORED_ATTR(Consuming)
    IGNORED_ATTR(Convenience)
    IGNORED_ATTR(Dynamic)
    IGNORED_ATTR(DynamicReplacement)
    IGNORED_ATTR(Effects)
    IGNORED_ATTR(Exported)
    IGNORED_ATTR(ForbidSerializingReference)
    IGNORED_ATTR(GKInspectable)
    IGNORED_ATTR(HasStorage)
    IGNORED_ATTR(IBDesignable)
    IGNORED_ATTR(IBInspectable)
    IGNORED_ATTR(IBOutlet) // checked early.
    IGNORED_ATTR(ImplementationOnly)
    IGNORED_ATTR(ImplicitlyUnwrappedOptional)
    IGNORED_ATTR(Indirect)
    IGNORED_ATTR(Inline)
    IGNORED_ATTR(Lazy)      // checked early.
    IGNORED_ATTR(LLDBDebuggerFunction)
    IGNORED_ATTR(Mutating)
    IGNORED_ATTR(NonMutating)
    IGNORED_ATTR(NonObjC)
    IGNORED_ATTR(NSManaged) // checked early.
    IGNORED_ATTR(ObjC)
    IGNORED_ATTR(ObjCBridged)
    IGNORED_ATTR(ObjCMembers)
    IGNORED_ATTR(ObjCNonLazyRealization)
    IGNORED_ATTR(ObjCRuntimeName)
    IGNORED_ATTR(Optional)
    IGNORED_ATTR(Override)
    IGNORED_ATTR(PrivateImport)
    IGNORED_ATTR(RawDocComment)
    IGNORED_ATTR(ReferenceOwnership)
    IGNORED_ATTR(RequiresStoredPropertyInits)
    IGNORED_ATTR(RestatedObjCConformance)
    IGNORED_ATTR(Semantics)
    IGNORED_ATTR(ShowInInterface)
    IGNORED_ATTR(SILGenName)
    IGNORED_ATTR(StaticInitializeObjCMetadata)
    IGNORED_ATTR(SynthesizedProtocol)
    IGNORED_ATTR(Testable)
    IGNORED_ATTR(Transparent)
    IGNORED_ATTR(WarnUnqualifiedAccess)
    IGNORED_ATTR(WeakLinked)
    IGNORED_ATTR(DisfavoredOverload)
#undef IGNORED_ATTR

  void visitAvailableAttr(AvailableAttr *attr);
  
  void visitCDeclAttr(CDeclAttr *attr);

  void visitDynamicCallableAttr(DynamicCallableAttr *attr);

  void visitDynamicMemberLookupAttr(DynamicMemberLookupAttr *attr);
  
  void visitFinalAttr(FinalAttr *attr);
  void visitIBActionAttr(IBActionAttr *attr);
  void visitNSCopyingAttr(NSCopyingAttr *attr);
  void visitRequiredAttr(RequiredAttr *attr);
  void visitRethrowsAttr(RethrowsAttr *attr);

  void visitAccessControlAttr(AccessControlAttr *attr);
  void visitSetterAccessAttr(SetterAccessAttr *attr);

  void checkApplicationMainAttribute(DeclAttribute *attr,
                                     Identifier Id_ApplicationDelegate,
                                     Identifier Id_Kit,
                                     Identifier Id_ApplicationMain);
  
  void visitNSApplicationMainAttr(NSApplicationMainAttr *attr);
  void visitUIApplicationMainAttr(UIApplicationMainAttr *attr);

  void visitUnsafeNoObjCTaggedPointerAttr(UnsafeNoObjCTaggedPointerAttr *attr);
  void visitSwiftNativeObjCRuntimeBaseAttr(
                                         SwiftNativeObjCRuntimeBaseAttr *attr);

  void checkOperatorAttribute(DeclAttribute *attr);

  void visitInfixAttr(InfixAttr *attr) { checkOperatorAttribute(attr); }
  void visitPostfixAttr(PostfixAttr *attr) { checkOperatorAttribute(attr); }
  void visitPrefixAttr(PrefixAttr *attr) { checkOperatorAttribute(attr); }

  void visitSpecializeAttr(SpecializeAttr *attr);

  void visitFixedLayoutAttr(FixedLayoutAttr *attr);
  void visitUsableFromInlineAttr(UsableFromInlineAttr *attr);
  void visitInlinableAttr(InlinableAttr *attr);
  void visitOptimizeAttr(OptimizeAttr *attr);

  void visitDiscardableResultAttr(DiscardableResultAttr *attr);
  void visitImplementsAttr(ImplementsAttr *attr);

  void visitFrozenAttr(FrozenAttr *attr);

  void visitNonOverrideAttr(NonOverrideAttr *attr);
  void visitCustomAttr(CustomAttr *attr);
<<<<<<< HEAD
  void visitPropertyWrapperAttr(PropertyWrapperAttr *attr);
=======
  void visitPropertyDelegateAttr(PropertyDelegateAttr *attr);

  // SWIFT_ENABLE_TENSORFLOW
  void visitDifferentiableAttr(DifferentiableAttr *attr);
  void visitDifferentiatingAttr(DifferentiatingAttr *attr);
  void visitCompilerEvaluableAttr(CompilerEvaluableAttr *attr);
  void visitNoDerivativeAttr(NoDerivativeAttr *attr);
>>>>>>> cec88da4
};
} // end anonymous namespace


static bool checkObjectOrOptionalObjectType(TypeChecker &TC, Decl *D,
                                            ParamDecl *param) {
  Type ty = param->getType();
  if (auto unwrapped = ty->getOptionalObjectType())
    ty = unwrapped;

  if (auto classDecl = ty->getClassOrBoundGenericClass()) {
    // @objc class types are okay.
    if (!classDecl->isObjC()) {
      TC.diagnose(D, diag::ibaction_nonobjc_class_argument,
                  param->getType())
        .highlight(param->getSourceRange());
      return true;
    }
  } else if (ty->isObjCExistentialType() || ty->isAny()) {
    // @objc existential types are okay, as is Any.
    // Nothing to do.
  } else {
    // No other types are permitted.
    TC.diagnose(D, diag::ibaction_nonobject_argument,
                param->getType())
      .highlight(param->getSourceRange());
    return true;
  }

  return false;
}

static bool isiOS(TypeChecker &TC) {
  return TC.getLangOpts().Target.isiOS();
}

static bool iswatchOS(TypeChecker &TC) {
  return TC.getLangOpts().Target.isWatchOS();
}

static bool isRelaxedIBAction(TypeChecker &TC) {
  return isiOS(TC) || iswatchOS(TC);
}

/// Returns true if the given method is an valid implementation of a
/// @dynamicCallable attribute requirement. The method is given to be defined
/// as one of the following: `dynamicallyCall(withArguments:)` or
/// `dynamicallyCall(withKeywordArguments:)`.
bool swift::isValidDynamicCallableMethod(FuncDecl *decl, DeclContext *DC,
                                         TypeChecker &TC,
                                         bool hasKeywordArguments) {
  // There are two cases to check.
  // 1. `dynamicallyCall(withArguments:)`.
  //    In this case, the method is valid if the argument has type `A` where
  //    `A` conforms to `ExpressibleByArrayLiteral`.
  //    `A.ArrayLiteralElement` and the return type can be arbitrary.
  // 2. `dynamicallyCall(withKeywordArguments:)`
  //    In this case, the method is valid if the argument has type `D` where
  //    `D` conforms to `ExpressibleByDictionaryLiteral` and `D.Key` conforms to
  //    `ExpressibleByStringLiteral`.
  //    `D.Value` and the return type can be arbitrary.

  TC.validateDeclForNameLookup(decl);
  auto paramList = decl->getParameters();
  if (paramList->size() != 1 || paramList->get(0)->isVariadic()) return false;
  auto argType = paramList->get(0)->getType();

  // If non-keyword (positional) arguments, check that argument type conforms to
  // `ExpressibleByArrayLiteral`.
  if (!hasKeywordArguments) {
    auto arrayLitProto =
      TC.Context.getProtocol(KnownProtocolKind::ExpressibleByArrayLiteral);
    return TC.conformsToProtocol(argType, arrayLitProto, DC,
                                 ConformanceCheckOptions()).hasValue();
  }
  // If keyword arguments, check that argument type conforms to
  // `ExpressibleByDictionaryLiteral` and that the `Key` associated type
  // conforms to `ExpressibleByStringLiteral`.
  auto stringLitProtocol =
    TC.Context.getProtocol(KnownProtocolKind::ExpressibleByStringLiteral);
  auto dictLitProto =
    TC.Context.getProtocol(KnownProtocolKind::ExpressibleByDictionaryLiteral);
  auto dictConf = TC.conformsToProtocol(argType, dictLitProto, DC,
                                        ConformanceCheckOptions());
  if (!dictConf) return false;
  auto lookup = dictLitProto->lookupDirect(TC.Context.Id_Key);
  auto keyAssocType =
    cast<AssociatedTypeDecl>(lookup[0])->getDeclaredInterfaceType();
  auto keyType = dictConf.getValue().getAssociatedType(argType, keyAssocType);
  return TC.conformsToProtocol(keyType, stringLitProtocol, DC,
                               ConformanceCheckOptions()).hasValue();
}

/// Returns true if the given nominal type has a valid implementation of a
/// @dynamicCallable attribute requirement with the given argument name.
static bool hasValidDynamicCallableMethod(TypeChecker &TC,
                                          NominalTypeDecl *decl,
                                          Identifier argumentName,
                                          bool hasKeywordArgs) {
  auto declType = decl->getDeclaredType();
  auto methodName = DeclName(TC.Context,
                             DeclBaseName(TC.Context.Id_dynamicallyCall),
                             { argumentName });
  auto candidates = TC.lookupMember(decl, declType, methodName);
  if (candidates.empty()) return false;

  // Filter valid candidates.
  candidates.filter([&](LookupResultEntry entry, bool isOuter) {
    auto candidate = cast<FuncDecl>(entry.getValueDecl());
    return isValidDynamicCallableMethod(candidate, decl, TC, hasKeywordArgs);
  });

  // If there are no valid candidates, return false.
  if (candidates.size() == 0) return false;
  return true;
}

void AttributeChecker::
visitDynamicCallableAttr(DynamicCallableAttr *attr) {
  // This attribute is only allowed on nominal types.
  auto decl = cast<NominalTypeDecl>(D);
  auto type = decl->getDeclaredType();

  bool hasValidMethod = false;
  hasValidMethod |=
    hasValidDynamicCallableMethod(TC, decl, TC.Context.Id_withArguments,
                                  /*hasKeywordArgs*/ false);
  hasValidMethod |=
    hasValidDynamicCallableMethod(TC, decl, TC.Context.Id_withKeywordArguments,
                                  /*hasKeywordArgs*/ true);
  if (!hasValidMethod) {
    TC.diagnose(attr->getLocation(), diag::invalid_dynamic_callable_type, type);
    attr->setInvalid();
  }
}

static bool hasSingleNonVariadicParam(SubscriptDecl *decl,
                                      Identifier expectedLabel) {
  auto *indices = decl->getIndices();
  if (decl->isInvalid() || indices->size() != 1)
    return false;

  auto *index = indices->get(0);
  if (index->isVariadic() || !index->hasValidSignature())
    return false;

  return index->getArgumentName() == expectedLabel;
}

/// Returns true if the given subscript method is an valid implementation of
/// the `subscript(dynamicMember:)` requirement for @dynamicMemberLookup.
/// The method is given to be defined as `subscript(dynamicMember:)`.
bool swift::isValidDynamicMemberLookupSubscript(SubscriptDecl *decl,
                                                DeclContext *DC,
                                                TypeChecker &TC) {
  // It could be
  // - `subscript(dynamicMember: {Writable}KeyPath<...>)`; or
  // - `subscript(dynamicMember: String*)`
  return isValidKeyPathDynamicMemberLookup(decl, TC) ||
         isValidStringDynamicMemberLookup(decl, DC, TC);

}

bool swift::isValidStringDynamicMemberLookup(SubscriptDecl *decl,
                                             DeclContext *DC,
                                             TypeChecker &TC) {
  // There are two requirements:
  // - The subscript method has exactly one, non-variadic parameter.
  // - The parameter type conforms to `ExpressibleByStringLiteral`.
  if (!hasSingleNonVariadicParam(decl, TC.Context.Id_dynamicMember))
    return false;

  const auto *param = decl->getIndices()->get(0);
  auto paramType = param->getType();

  auto stringLitProto =
    TC.Context.getProtocol(KnownProtocolKind::ExpressibleByStringLiteral);

  // If this is `subscript(dynamicMember: String*)`
  return bool(TC.conformsToProtocol(paramType, stringLitProto, DC,
                                    ConformanceCheckOptions()));
}

bool swift::isValidKeyPathDynamicMemberLookup(SubscriptDecl *decl,
                                              TypeChecker &TC) {
  if (!hasSingleNonVariadicParam(decl, TC.Context.Id_dynamicMember))
    return false;

  const auto *param = decl->getIndices()->get(0);
  if (auto NTD = param->getType()->getAnyNominal()) {
    return NTD == TC.Context.getKeyPathDecl() ||
           NTD == TC.Context.getWritableKeyPathDecl() ||
           NTD == TC.Context.getReferenceWritableKeyPathDecl();
  }
  return false;
}

Optional<Type>
swift::getRootTypeOfKeypathDynamicMember(SubscriptDecl *subscript,
                                         const DeclContext *DC) {
  auto &TC = TypeChecker::createForContext(DC->getASTContext());

  if (!isValidKeyPathDynamicMemberLookup(subscript, TC))
    return None;

  const auto *param = subscript->getIndices()->get(0);
  auto keyPathType = param->getType()->getAs<BoundGenericType>();
  if (!keyPathType)
    return None;

  assert(!keyPathType->getGenericArgs().empty() &&
         "invalid keypath dynamic member");
  auto rootType = keyPathType->getGenericArgs()[0];
  return rootType;
}

/// The @dynamicMemberLookup attribute is only allowed on types that have at
/// least one subscript member declared like this:
///
/// subscript<KeywordType: ExpressibleByStringLiteral, LookupValue>
///   (dynamicMember name: KeywordType) -> LookupValue { get }
///
/// ... but doesn't care about the mutating'ness of the getter/setter.
/// We just manually check the requirements here.
void AttributeChecker::
visitDynamicMemberLookupAttr(DynamicMemberLookupAttr *attr) {
  // This attribute is only allowed on nominal types.
  auto decl = cast<NominalTypeDecl>(D);
  auto type = decl->getDeclaredType();
  
  // Look up `subscript(dynamicMember:)` candidates.
  auto subscriptName = DeclName(TC.Context, DeclBaseName::createSubscript(),
                                TC.Context.Id_dynamicMember);
  auto candidates = TC.lookupMember(decl, type, subscriptName);
  
  // If there are no candidates, then the attribute is invalid.
  if (candidates.empty()) {
    TC.diagnose(attr->getLocation(), diag::invalid_dynamic_member_lookup_type,
                type);
    attr->setInvalid();
    return;
  }

  // If no candidates are valid, then reject one.
  auto oneCandidate = candidates.front();
  candidates.filter([&](LookupResultEntry entry, bool isOuter) -> bool {
    auto cand = cast<SubscriptDecl>(entry.getValueDecl());
    TC.validateDeclForNameLookup(cand);
    return isValidDynamicMemberLookupSubscript(cand, decl, TC);
  });

  if (candidates.empty()) {
    TC.diagnose(oneCandidate.getValueDecl()->getLoc(),
                diag::invalid_dynamic_member_lookup_type, type);
    attr->setInvalid();
  }
}

void AttributeChecker::visitIBActionAttr(IBActionAttr *attr) {
  // IBActions instance methods must have type Class -> (...) -> ().
  auto *FD = cast<FuncDecl>(D);
  Type CurriedTy = FD->getMethodInterfaceType();
  Type ResultTy = CurriedTy->castTo<AnyFunctionType>()->getResult();
  if (!ResultTy->isEqual(TupleType::getEmpty(TC.Context))) {
    TC.diagnose(D, diag::invalid_ibaction_result, ResultTy);
    attr->setInvalid();
    return;
  }

  auto paramList = FD->getParameters();
  bool relaxedIBActionUsedOnOSX = false;
  bool Valid = true;
  switch (paramList->size()) {
  case 0:
    // (iOS only) No arguments.
    if (!isRelaxedIBAction(TC)) {
      relaxedIBActionUsedOnOSX = true;
      break;
    }
    break;
  case 1:
    // One argument. May be a scalar on iOS/watchOS (because of WatchKit).
    if (isRelaxedIBAction(TC)) {
      // Do a rough check to allow any ObjC-representable struct or enum type
      // on iOS.
      Type ty = paramList->get(0)->getType();
      if (auto nominal = ty->getAnyNominal())
        if (isa<StructDecl>(nominal) || isa<EnumDecl>(nominal))
          if (!nominal->isOptionalDecl())
            if (ty->isTriviallyRepresentableIn(ForeignLanguage::ObjectiveC,
                                               cast<FuncDecl>(D)))
              break;  // Looks ok.
    }
    if (checkObjectOrOptionalObjectType(TC, D, paramList->get(0)))
      Valid = false;
    break;
  case 2:
    // (iOS/watchOS only) Two arguments, the second of which is a UIEvent.
    // We don't currently enforce the UIEvent part.
    if (!isRelaxedIBAction(TC)) {
      relaxedIBActionUsedOnOSX = true;
      break;
    }
    if (checkObjectOrOptionalObjectType(TC, D, paramList->get(0)))
      Valid = false;
    if (checkObjectOrOptionalObjectType(TC, D, paramList->get(1)))
      Valid = false;
    break;
  default:
    // No platform allows an action signature with more than two arguments.
    TC.diagnose(D, diag::invalid_ibaction_argument_count,
                isRelaxedIBAction(TC));
    Valid = false;
    break;
  }

  if (relaxedIBActionUsedOnOSX) {
    TC.diagnose(D, diag::invalid_ibaction_argument_count,
                /*relaxedIBAction=*/false);
    Valid = false;
  }

  if (!Valid)
    attr->setInvalid();
}

/// Get the innermost enclosing declaration for a declaration.
static Decl *getEnclosingDeclForDecl(Decl *D) {
  // If the declaration is an accessor, treat its storage declaration
  // as the enclosing declaration.
  if (auto *accessor = dyn_cast<AccessorDecl>(D)) {
    return accessor->getStorage();
  }

  return D->getDeclContext()->getInnermostDeclarationDeclContext();
}

void AttributeChecker::visitAvailableAttr(AvailableAttr *attr) {
  if (TC.getLangOpts().DisableAvailabilityChecking)
    return;

  if (!attr->hasPlatform() || !attr->isActivePlatform(TC.Context) ||
      !attr->Introduced.hasValue()) {
    return;
  }

  SourceLoc attrLoc = attr->getLocation();

  Optional<Diag<>> MaybeNotAllowed =
      TC.diagnosticIfDeclCannotBePotentiallyUnavailable(D);
  if (MaybeNotAllowed.hasValue()) {
    TC.diagnose(attrLoc, MaybeNotAllowed.getValue());
  }

  // Find the innermost enclosing declaration with an availability
  // range annotation and ensure that this attribute's available version range
  // is fully contained within that declaration's range. If there is no such
  // enclosing declaration, then there is nothing to check.
  Optional<AvailabilityContext> EnclosingAnnotatedRange;
  Decl *EnclosingDecl = getEnclosingDeclForDecl(D);

  while (EnclosingDecl) {
    EnclosingAnnotatedRange =
        AvailabilityInference::annotatedAvailableRange(EnclosingDecl,
                                                       TC.Context);

    if (EnclosingAnnotatedRange.hasValue())
      break;

    EnclosingDecl = getEnclosingDeclForDecl(EnclosingDecl);
  }

  if (!EnclosingDecl)
    return;

  AvailabilityContext AttrRange{
      VersionRange::allGTE(attr->Introduced.getValue())};

  if (!AttrRange.isContainedIn(EnclosingAnnotatedRange.getValue())) {
    TC.diagnose(attr->getLocation(),
                diag::availability_decl_more_than_enclosing);
    TC.diagnose(EnclosingDecl->getLoc(),
                diag::availability_decl_more_than_enclosing_enclosing_here);
  }
}

void AttributeChecker::visitCDeclAttr(CDeclAttr *attr) {
  // Only top-level func decls are currently supported.
  if (D->getDeclContext()->isTypeContext())
    TC.diagnose(attr->getLocation(),
                diag::cdecl_not_at_top_level);
  
  // The name must not be empty.
  if (attr->Name.empty())
    TC.diagnose(attr->getLocation(),
                diag::cdecl_empty_name);
}

void AttributeChecker::visitUnsafeNoObjCTaggedPointerAttr(
                                          UnsafeNoObjCTaggedPointerAttr *attr) {
  // Only class protocols can have the attribute.
  auto proto = dyn_cast<ProtocolDecl>(D);
  if (!proto) {
    TC.diagnose(attr->getLocation(),
                diag::no_objc_tagged_pointer_not_class_protocol);
    attr->setInvalid();
  }
  
  if (!proto->requiresClass()
      && !proto->getAttrs().hasAttribute<ObjCAttr>()) {
    TC.diagnose(attr->getLocation(),
                diag::no_objc_tagged_pointer_not_class_protocol);
    attr->setInvalid();    
  }
}

void AttributeChecker::visitSwiftNativeObjCRuntimeBaseAttr(
                                         SwiftNativeObjCRuntimeBaseAttr *attr) {
  // Only root classes can have the attribute.
  auto theClass = dyn_cast<ClassDecl>(D);
  if (!theClass) {
    TC.diagnose(attr->getLocation(),
                diag::swift_native_objc_runtime_base_not_on_root_class);
    attr->setInvalid();
    return;
  }
  
  if (theClass->hasSuperclass()) {
    TC.diagnose(attr->getLocation(),
                diag::swift_native_objc_runtime_base_not_on_root_class);
    attr->setInvalid();
    return;
  }
}

void AttributeChecker::visitFinalAttr(FinalAttr *attr) {
  // final on classes marks all members with final.
  if (isa<ClassDecl>(D))
    return;

  // We currently only support final on var/let, func and subscript
  // declarations.
  if (!isa<VarDecl>(D) && !isa<FuncDecl>(D) && !isa<SubscriptDecl>(D)) {
    TC.diagnose(attr->getLocation(), diag::final_not_allowed_here)
      .fixItRemove(attr->getRange());
    return;
  }

  if (auto *accessor = dyn_cast<AccessorDecl>(D)) {
    if (!attr->isImplicit()) {
      unsigned Kind = 2;
      if (auto *VD = dyn_cast<VarDecl>(accessor->getStorage()))
        Kind = VD->isLet() ? 1 : 0;
      TC.diagnose(attr->getLocation(), diag::final_not_on_accessors, Kind)
        .fixItRemove(attr->getRange());
      return;
    }
  }
}

/// Return true if this is a builtin operator that cannot be defined in user
/// code.
static bool isBuiltinOperator(StringRef name, DeclAttribute *attr) {
  return ((isa<PrefixAttr>(attr)  && name == "&") ||   // lvalue to inout
          (isa<PostfixAttr>(attr) && name == "!") ||   // optional unwrapping
          (isa<PostfixAttr>(attr) && name == "?") ||   // optional chaining
          (isa<InfixAttr>(attr) && name == "?") ||     // ternary operator
          (isa<PostfixAttr>(attr) && name == ">") ||   // generic argument list
          (isa<PrefixAttr>(attr)  && name == "<"));    // generic argument list
}

void AttributeChecker::checkOperatorAttribute(DeclAttribute *attr) {
  // Check out the operator attributes.  They may be attached to an operator
  // declaration or a function.
  if (auto *OD = dyn_cast<OperatorDecl>(D)) {
    // Reject attempts to define builtin operators.
    if (isBuiltinOperator(OD->getName().str(), attr)) {
      TC.diagnose(D->getStartLoc(), diag::redefining_builtin_operator,
                  attr->getAttrName(), OD->getName().str());
      attr->setInvalid();
      return;
    }

    // Otherwise, the attribute is always ok on an operator.
    return;
  }

  // Operators implementations may only be defined as functions.
  auto *FD = dyn_cast<FuncDecl>(D);
  if (!FD) {
    TC.diagnose(D->getLoc(), diag::operator_not_func);
    attr->setInvalid();
    return;
  }

  // Only functions with an operator identifier can be declared with as an
  // operator.
  if (!FD->isOperator()) {
    TC.diagnose(D->getStartLoc(), diag::attribute_requires_operator_identifier,
                attr->getAttrName());
    attr->setInvalid();
    return;
  }

  // Reject attempts to define builtin operators.
  if (isBuiltinOperator(FD->getName().str(), attr)) {
    TC.diagnose(D->getStartLoc(), diag::redefining_builtin_operator,
                attr->getAttrName(), FD->getName().str());
    attr->setInvalid();
    return;
  }

  // Otherwise, must be unary.
  if (!FD->isUnaryOperator()) {
    TC.diagnose(attr->getLocation(), diag::attribute_requires_single_argument,
                attr->getAttrName());
    attr->setInvalid();
    return;
  }
}

void AttributeChecker::visitNSCopyingAttr(NSCopyingAttr *attr) {
  // The @NSCopying attribute is only allowed on stored properties.
  auto *VD = cast<VarDecl>(D);

  // It may only be used on class members.
  auto classDecl = D->getDeclContext()->getSelfClassDecl();
  if (!classDecl) {
    TC.diagnose(attr->getLocation(), diag::nscopying_only_on_class_properties);
    attr->setInvalid();
    return;
  }

  if (!VD->isSettable(VD->getDeclContext())) {
    TC.diagnose(attr->getLocation(), diag::nscopying_only_mutable);
    attr->setInvalid();
    return;
  }

  if (!VD->hasStorage()) {
    TC.diagnose(attr->getLocation(), diag::nscopying_only_stored_property);
    attr->setInvalid();
    return;
  }

  if (VD->hasInterfaceType()) {
    if (!TC.checkConformanceToNSCopying(VD)) {
      attr->setInvalid();
      return;
    }
  }

  assert(VD->getOverriddenDecl() == nullptr &&
         "Can't have value with storage that is an override");

  // Check the type.  It must be must be [unchecked]optional, weak, a normal
  // class, AnyObject, or classbound protocol.
  // must conform to the NSCopying protocol.
  
}

void AttributeChecker::checkApplicationMainAttribute(DeclAttribute *attr,
                                             Identifier Id_ApplicationDelegate,
                                             Identifier Id_Kit,
                                             Identifier Id_ApplicationMain) {
  // %select indexes for ApplicationMain diagnostics.
  enum : unsigned {
    UIApplicationMainClass,
    NSApplicationMainClass,
  };
  
  unsigned applicationMainKind;
  if (isa<UIApplicationMainAttr>(attr))
    applicationMainKind = UIApplicationMainClass;
  else if (isa<NSApplicationMainAttr>(attr))
    applicationMainKind = NSApplicationMainClass;
  else
    llvm_unreachable("not an ApplicationMain attr");
  
  auto *CD = dyn_cast<ClassDecl>(D);
  
  // The applicant not being a class should have been diagnosed by the early
  // checker.
  if (!CD) return;

  // The class cannot be generic.
  if (CD->isGenericContext()) {
    TC.diagnose(attr->getLocation(),
                diag::attr_generic_ApplicationMain_not_supported,
                applicationMainKind);
    attr->setInvalid();
    return;
  }
  
  // @XXApplicationMain classes must conform to the XXApplicationDelegate
  // protocol.
  auto &C = D->getASTContext();

  auto KitModule = C.getLoadedModule(Id_Kit);
  ProtocolDecl *ApplicationDelegateProto = nullptr;
  if (KitModule) {
    auto lookupOptions = defaultUnqualifiedLookupOptions;
    lookupOptions |= NameLookupFlags::KnownPrivate;

    auto lookup = TC.lookupUnqualifiedType(KitModule, Id_ApplicationDelegate,
                                           SourceLoc(),
                                           lookupOptions);
    if (lookup.size() == 1)
      ApplicationDelegateProto = dyn_cast<ProtocolDecl>(
        lookup[0].getValueDecl());
  }

  if (!ApplicationDelegateProto ||
      !TC.conformsToProtocol(CD->getDeclaredType(), ApplicationDelegateProto,
                             CD, None)) {
    TC.diagnose(attr->getLocation(),
                diag::attr_ApplicationMain_not_ApplicationDelegate,
                applicationMainKind);
    attr->setInvalid();
  }

  if (attr->isInvalid())
    return;
  
  // Register the class as the main class in the module. If there are multiples
  // they will be diagnosed.
  auto *SF = cast<SourceFile>(CD->getModuleScopeContext());
  if (SF->registerMainClass(CD, attr->getLocation()))
    attr->setInvalid();
  
  // Check that we have the needed symbols in the frameworks.
  auto lookupOptions = defaultUnqualifiedLookupOptions;
  lookupOptions |= NameLookupFlags::KnownPrivate;
  auto lookupMain = TC.lookupUnqualified(KitModule, Id_ApplicationMain,
                                         SourceLoc(), lookupOptions);

  for (const auto &result : lookupMain) {
    TC.validateDecl(result.getValueDecl());
  }
  auto Foundation = TC.Context.getLoadedModule(C.Id_Foundation);
  if (Foundation) {
    auto lookupString = TC.lookupUnqualified(
                          Foundation,
                          C.getIdentifier("NSStringFromClass"),
                          SourceLoc(),
                          lookupOptions);
    for (const auto &result : lookupString) {
      TC.validateDecl(result.getValueDecl());
    }
  }
}

void AttributeChecker::visitNSApplicationMainAttr(NSApplicationMainAttr *attr) {
  auto &C = D->getASTContext();
  checkApplicationMainAttribute(attr,
                                C.getIdentifier("NSApplicationDelegate"),
                                C.getIdentifier("AppKit"),
                                C.getIdentifier("NSApplicationMain"));
}
void AttributeChecker::visitUIApplicationMainAttr(UIApplicationMainAttr *attr) {
  auto &C = D->getASTContext();
  checkApplicationMainAttribute(attr,
                                C.getIdentifier("UIApplicationDelegate"),
                                C.getIdentifier("UIKit"),
                                C.getIdentifier("UIApplicationMain"));
}

/// Determine whether the given context is an extension to an Objective-C class
/// where the class is defined in the Objective-C module and the extension is
/// defined within its module.
static bool isObjCClassExtensionInOverlay(DeclContext *dc) {
  // Check whether we have an extension.
  auto ext = dyn_cast<ExtensionDecl>(dc);
  if (!ext)
    return false;

  // Find the extended class.
  auto classDecl = ext->getSelfClassDecl();
  if (!classDecl)
    return false;

  auto clangLoader = dc->getASTContext().getClangModuleLoader();
  if (!clangLoader) return false;
  return clangLoader->isInOverlayModuleForImportedModule(ext, classDecl);
}

void AttributeChecker::visitRequiredAttr(RequiredAttr *attr) {
  // The required attribute only applies to constructors.
  auto ctor = cast<ConstructorDecl>(D);
  auto parentTy = ctor->getDeclContext()->getDeclaredInterfaceType();
  if (!parentTy) {
    // Constructor outside of nominal type context; we've already complained
    // elsewhere.
    attr->setInvalid();
    return;
  }
  // Only classes can have required constructors.
  if (parentTy->getClassOrBoundGenericClass()) {
    // The constructor must be declared within the class itself.
    // FIXME: Allow an SDK overlay to add a required initializer to a class
    // defined in Objective-C
    if (!isa<ClassDecl>(ctor->getDeclContext()) &&
        !isObjCClassExtensionInOverlay(ctor->getDeclContext())) {
      TC.diagnose(ctor, diag::required_initializer_in_extension, parentTy)
        .highlight(attr->getLocation());
      attr->setInvalid();
      return;
    }
  } else {
    if (!parentTy->hasError()) {
      TC.diagnose(ctor, diag::required_initializer_nonclass, parentTy)
        .highlight(attr->getLocation());
    }
    attr->setInvalid();
    return;
  }
}

static bool hasThrowingFunctionParameter(CanType type) {
  // Only consider throwing function types.
  if (auto fnType = dyn_cast<AnyFunctionType>(type)) {
    return fnType->getExtInfo().throws();
  }

  // Look through tuples.
  if (auto tuple = dyn_cast<TupleType>(type)) {
    for (auto eltType : tuple.getElementTypes()) {
      if (hasThrowingFunctionParameter(eltType))
        return true;
    }
    return false;
  }

  // Suppress diagnostics in the presence of errors.
  if (type->hasError()) {
    return true;
  }

  return false;
}

void AttributeChecker::visitRethrowsAttr(RethrowsAttr *attr) {
  // 'rethrows' only applies to functions that take throwing functions
  // as parameters.
  auto fn = cast<AbstractFunctionDecl>(D);
  for (auto param : *fn->getParameters()) {
    if (hasThrowingFunctionParameter(param->getType()
            ->lookThroughAllOptionalTypes()
            ->getCanonicalType()))
      return;
  }

  TC.diagnose(attr->getLocation(), diag::rethrows_without_throwing_parameter);
  attr->setInvalid();
}

void AttributeChecker::visitAccessControlAttr(AccessControlAttr *attr) {
  if (auto extension = dyn_cast<ExtensionDecl>(D)) {
    if (attr->getAccess() == AccessLevel::Open) {
      TC.diagnose(attr->getLocation(), diag::access_control_extension_open)
        .fixItReplace(attr->getRange(), "public");
      attr->setInvalid();
      return;
    }

    NominalTypeDecl *nominal = extension->getExtendedNominal();

    // Extension is ill-formed; suppress the attribute.
    if (!nominal) {
      attr->setInvalid();
      return;
    }

    AccessLevel typeAccess = nominal->getFormalAccess();
    if (attr->getAccess() > typeAccess) {
      TC.diagnose(attr->getLocation(), diag::access_control_extension_more,
                  typeAccess,
                  nominal->getDescriptiveKind(),
                  attr->getAccess())
        .fixItRemove(attr->getRange());
      attr->setInvalid();
      return;
    }

  } else if (auto extension = dyn_cast<ExtensionDecl>(D->getDeclContext())) {
    AccessLevel maxAccess = extension->getMaxAccessLevel();
    if (std::min(attr->getAccess(), AccessLevel::Public) > maxAccess) {
      // FIXME: It would be nice to say what part of the requirements actually
      // end up being problematic.
      auto diag =
          TC.diagnose(attr->getLocation(),
                      diag::access_control_ext_requirement_member_more,
                      attr->getAccess(),
                      D->getDescriptiveKind(),
                      maxAccess);
      swift::fixItAccess(diag, cast<ValueDecl>(D), maxAccess);
      return;
    }

    if (auto extAttr =
        extension->getAttrs().getAttribute<AccessControlAttr>()) {
      AccessLevel defaultAccess = extension->getDefaultAccessLevel();
      if (attr->getAccess() > defaultAccess) {
        auto diag = TC.diagnose(attr->getLocation(),
                                diag::access_control_ext_member_more,
                                attr->getAccess(),
                                extAttr->getAccess());
        // Don't try to fix this one; it's just a warning, and fixing it can
        // lead to diagnostic fights between this and "declaration must be at
        // least this accessible" checking for overrides and protocol
        // requirements.
      } else if (attr->getAccess() == defaultAccess) {
        TC.diagnose(attr->getLocation(),
                    diag::access_control_ext_member_redundant,
                    attr->getAccess(),
                    D->getDescriptiveKind(),
                    extAttr->getAccess())
          .fixItRemove(attr->getRange());
      }
    }
  }

  if (attr->getAccess() == AccessLevel::Open) {
    if (!isa<ClassDecl>(D) && !D->isPotentiallyOverridable() &&
        !attr->isInvalid()) {
      TC.diagnose(attr->getLocation(), diag::access_control_open_bad_decl)
        .fixItReplace(attr->getRange(), "public");
      attr->setInvalid();
    }
  }
}

void
AttributeChecker::visitSetterAccessAttr(SetterAccessAttr *attr) {
  auto getterAccess = cast<ValueDecl>(D)->getFormalAccess();
  if (attr->getAccess() > getterAccess) {
    // This must stay in sync with diag::access_control_setter_more.
    enum {
      SK_Variable = 0,
      SK_Property,
      SK_Subscript
    } storageKind;
    if (isa<SubscriptDecl>(D))
      storageKind = SK_Subscript;
    else if (D->getDeclContext()->isTypeContext())
      storageKind = SK_Property;
    else
      storageKind = SK_Variable;
    TC.diagnose(attr->getLocation(), diag::access_control_setter_more,
                getterAccess, storageKind, attr->getAccess());
    attr->setInvalid();
    return;

  } else if (attr->getAccess() == getterAccess) {
    TC.diagnose(attr->getLocation(),
                diag::access_control_setter_redundant,
                attr->getAccess(),
                D->getDescriptiveKind(),
                getterAccess)
      .fixItRemove(attr->getRange());
    return;
  }
}

/// Collect all used generic parameter types from a given type.
static void collectUsedGenericParameters(
    Type Ty, SmallPtrSetImpl<TypeBase *> &ConstrainedGenericParams) {
  if (!Ty)
    return;

  if (!Ty->hasTypeParameter())
    return;

  // Add used generic parameters/archetypes.
  Ty.visit([&](Type Ty) {
    if (auto GP = dyn_cast<GenericTypeParamType>(Ty->getCanonicalType())) {
      ConstrainedGenericParams.insert(GP);
    }
  });
}

/// Perform some sanity checks for the requirements provided by
/// the @_specialize attribute.
static void checkSpecializeAttrRequirements(
    SpecializeAttr *attr,
    AbstractFunctionDecl *FD,
    const SmallPtrSet<TypeBase *, 4> &constrainedGenericParams,
    TypeChecker &TC) {
  auto genericSig = FD->getGenericSignature();

  if (!attr->isFullSpecialization())
    return;

  if (constrainedGenericParams.size() == genericSig->getGenericParams().size())
    return;

  TC.diagnose(
      attr->getLocation(), diag::specialize_attr_type_parameter_count_mismatch,
      genericSig->getGenericParams().size(), constrainedGenericParams.size(),
      constrainedGenericParams.size() < genericSig->getGenericParams().size());

  if (constrainedGenericParams.size() < genericSig->getGenericParams().size()) {
    // Figure out which archetypes are not constrained.
    for (auto gp : genericSig->getGenericParams()) {
      if (constrainedGenericParams.count(gp->getCanonicalType().getPointer()))
        continue;
      auto gpDecl = gp->getDecl();
      if (gpDecl) {
        TC.diagnose(attr->getLocation(),
                    diag::specialize_attr_missing_constraint,
                    gpDecl->getFullName());
      }
    }
  }
}

/// Retrieve the canonical version of the given requirement.
static Requirement getCanonicalRequirement(const Requirement &req) {
  switch (req.getKind()) {
  case RequirementKind::Conformance:
  case RequirementKind::SameType:
  case RequirementKind::Superclass:
    return Requirement(req.getKind(), req.getFirstType()->getCanonicalType(),
                       req.getSecondType()->getCanonicalType());

  case RequirementKind::Layout:
    return Requirement(req.getKind(), req.getFirstType()->getCanonicalType(),
                       req.getLayoutConstraint());
  }
  llvm_unreachable("unhandled kind");
}

/// Require that the given type either not involve type parameters or be
/// a type parameter.
static bool diagnoseIndirectGenericTypeParam(SourceLoc loc, Type type,
                                             TypeRepr *typeRepr) {
  if (type->hasTypeParameter() && !type->is<GenericTypeParamType>()) {
    type->getASTContext().Diags.diagnose(
        loc,
        diag::specialize_attr_only_generic_param_req)
      .highlight(typeRepr->getSourceRange());
    return true;
  }

  return false;
}

/// Type check that a set of requirements provided by @_specialize.
/// Store the set of requirements in the attribute.
void AttributeChecker::visitSpecializeAttr(SpecializeAttr *attr) {
  DeclContext *DC = D->getDeclContext();
  auto *FD = cast<AbstractFunctionDecl>(D);
  auto *genericSig = FD->getGenericSignature();
  auto *trailingWhereClause = attr->getTrailingWhereClause();

  if (!trailingWhereClause) {
    // Report a missing "where" clause.
    TC.diagnose(attr->getLocation(), diag::specialize_missing_where_clause);
    return;
  }

  if (trailingWhereClause->getRequirements().empty()) {
    // Report an empty "where" clause.
    TC.diagnose(attr->getLocation(), diag::specialize_empty_where_clause);
    return;
  }

  if (!genericSig) {
    // Only generic functions are permitted to have trailing where clauses.
    TC.diagnose(attr->getLocation(),
                diag::specialize_attr_nongeneric_trailing_where,
                FD->getFullName())
        .highlight(trailingWhereClause->getSourceRange());
    return;
  }

  // Form a new generic signature based on the old one.
  GenericSignatureBuilder Builder(D->getASTContext());

  // First, add the old generic signature.
  Builder.addGenericSignature(genericSig);

  // Set of generic parameters being constrained. It is used to
  // determine if a full specialization misses requirements for
  // some of the generic parameters.
  SmallPtrSet<TypeBase *, 4> constrainedGenericParams;

  // Go over the set of requirements, adding them to the builder.
  SmallVector<Requirement, 4> convertedRequirements;
  RequirementRequest::visitRequirements(
      WhereClauseOwner(FD, attr), TypeResolutionStage::Interface,
      [&](const Requirement &req, RequirementRepr *reqRepr) {
        // Collect all of the generic parameters used by these types.
        switch (req.getKind()) {
        case RequirementKind::Conformance:
        case RequirementKind::SameType:
        case RequirementKind::Superclass:
          collectUsedGenericParameters(req.getSecondType(),
                                       constrainedGenericParams);
          LLVM_FALLTHROUGH;

        case RequirementKind::Layout:
          collectUsedGenericParameters(req.getFirstType(),
                                       constrainedGenericParams);
          break;
        }

        // Check additional constraints.
        // FIXME: These likely aren't fundamental limitations.
        switch (req.getKind()) {
        case RequirementKind::SameType: {
          bool firstHasTypeParameter = req.getFirstType()->hasTypeParameter();
          bool secondHasTypeParameter = req.getSecondType()->hasTypeParameter();

          // Exactly one type can have a type parameter.
          if (firstHasTypeParameter == secondHasTypeParameter) {
            TC.diagnose(
                attr->getLocation(),
                firstHasTypeParameter
                  ? diag::specialize_attr_non_concrete_same_type_req
                  : diag::specialize_attr_only_one_concrete_same_type_req)
              .highlight(reqRepr->getSourceRange());
            return false;
          }

          // We either need a fully-concrete type or a generic type parameter.
          if (diagnoseIndirectGenericTypeParam(attr->getLocation(),
                                               req.getFirstType(),
                                               reqRepr->getFirstTypeRepr()) ||
              diagnoseIndirectGenericTypeParam(attr->getLocation(),
                                               req.getSecondType(),
                                               reqRepr->getSecondTypeRepr())) {
            return false;
          }
          break;
        }

        case RequirementKind::Superclass:
          TC.diagnose(attr->getLocation(),
                      diag::specialize_attr_non_protocol_type_constraint_req)
            .highlight(reqRepr->getSourceRange());
          return false;

        case RequirementKind::Conformance:
          if (diagnoseIndirectGenericTypeParam(attr->getLocation(),
                                               req.getFirstType(),
                                               reqRepr->getSubjectRepr())) {
            return false;
          }

          if (!req.getSecondType()->is<ProtocolType>()) {
            TC.diagnose(attr->getLocation(),
                        diag::specialize_attr_non_protocol_type_constraint_req)
              .highlight(reqRepr->getSourceRange());
            return false;
          }

          TC.diagnose(attr->getLocation(),
                      diag::specialize_attr_unsupported_kind_of_req)
            .highlight(reqRepr->getSourceRange());

          return false;

        case RequirementKind::Layout:
          if (diagnoseIndirectGenericTypeParam(attr->getLocation(),
                                               req.getFirstType(),
                                               reqRepr->getSubjectRepr())) {
            return false;
          }
          break;
        }

        // Add the requirement to the generic signature builder.
        using FloatingRequirementSource =
          GenericSignatureBuilder::FloatingRequirementSource;
        Builder.addRequirement(req, reqRepr,
                               FloatingRequirementSource::forExplicit(reqRepr),
                               nullptr, DC->getParentModule());
        convertedRequirements.push_back(getCanonicalRequirement(req));
        return false;
      });

  // Check the validity of provided requirements.
  checkSpecializeAttrRequirements(attr, FD, constrainedGenericParams, TC);

  // Store the converted requirements in the attribute so that
  // they are serialized later.
  attr->setRequirements(DC->getASTContext(), convertedRequirements);

  // Check the result.
  (void)std::move(Builder).computeGenericSignature(
                                        attr->getLocation(),
                                        /*allowConcreteGenericParams=*/true);
}

void AttributeChecker::visitFixedLayoutAttr(FixedLayoutAttr *attr) {
  if (isa<StructDecl>(D)) {
    TC.diagnose(attr->getLocation(), diag::fixed_layout_struct)
      .fixItReplace(attr->getRange(), "@frozen");
  }  

  auto *VD = cast<ValueDecl>(D);

  if (VD->getFormalAccess() < AccessLevel::Public &&
      !VD->getAttrs().hasAttribute<UsableFromInlineAttr>()) {
    diagnoseAndRemoveAttr(attr, diag::fixed_layout_attr_on_internal_type,
                          VD->getFullName(), VD->getFormalAccess());
  }
}

void AttributeChecker::visitUsableFromInlineAttr(UsableFromInlineAttr *attr) {
  auto *VD = cast<ValueDecl>(D);

  // FIXME: Once protocols can contain nominal types, do we want to allow
  // these nominal types to have access control (and also @usableFromInline)?
  if (isa<ProtocolDecl>(VD->getDeclContext())) {
    diagnoseAndRemoveAttr(attr, diag::usable_from_inline_attr_in_protocol);
    return;
  }

  // @usableFromInline can only be applied to internal declarations.
  if (VD->getFormalAccess() != AccessLevel::Internal) {
    diagnoseAndRemoveAttr(attr,
                          diag::usable_from_inline_attr_with_explicit_access,
                          VD->getFullName(),
                          VD->getFormalAccess());
    return;
  }

  // On internal declarations, @inlinable implies @usableFromInline.
  if (VD->getAttrs().hasAttribute<InlinableAttr>()) {
    if (TC.Context.isSwiftVersionAtLeast(4,2))
      diagnoseAndRemoveAttr(attr, diag::inlinable_implies_usable_from_inline);
    return;
  }
}

void AttributeChecker::visitInlinableAttr(InlinableAttr *attr) {
  // @inlinable cannot be applied to stored properties.
  //
  // If the type is fixed-layout, the accessors are inlinable anyway;
  // if the type is resilient, the accessors cannot be inlinable
  // because clients cannot directly access storage.
  if (auto *VD = dyn_cast<VarDecl>(D)) {
    if (VD->hasStorage() || VD->getAttrs().hasAttribute<LazyAttr>()) {
      diagnoseAndRemoveAttr(attr,
                            diag::attribute_invalid_on_stored_property,
                            attr);
      return;
    }
  }

  auto *VD = cast<ValueDecl>(D);

  // Calls to dynamically-dispatched declarations are never devirtualized,
  // so marking them as @inlinable does not make sense.
  if (VD->isDynamic()) {
    diagnoseAndRemoveAttr(attr, diag::inlinable_dynamic_not_supported);
    return;
  }

  // @inlinable can only be applied to public or internal declarations.
  auto access = VD->getFormalAccess();
  if (access < AccessLevel::Internal) {
    diagnoseAndRemoveAttr(attr, diag::inlinable_decl_not_public,
                          VD->getBaseName(),
                          access);
    return;
  }

  // @inlinable cannot be applied to deinitializers in resilient classes.
  if (auto *DD = dyn_cast<DestructorDecl>(D)) {
    if (auto *CD = dyn_cast<ClassDecl>(DD->getDeclContext())) {
      if (CD->isResilient()) {
        diagnoseAndRemoveAttr(attr, diag::inlinable_resilient_deinit);
        return;
      }
    }
  }
}

void AttributeChecker::visitOptimizeAttr(OptimizeAttr *attr) {
  if (auto *VD = dyn_cast<VarDecl>(D)) {
    if (VD->hasStorage()) {
      diagnoseAndRemoveAttr(attr,
                            diag::attribute_invalid_on_stored_property,
                            attr);
      return;
    }
  }
}

void AttributeChecker::visitDiscardableResultAttr(DiscardableResultAttr *attr) {
  if (auto *FD = dyn_cast<FuncDecl>(D)) {
    if (auto result = FD->getResultInterfaceType()) {
      auto resultIsVoid = result->isVoid();
      if (resultIsVoid || result->isUninhabited()) {
        diagnoseAndRemoveAttr(attr,
                              diag::discardable_result_on_void_never_function,
                              resultIsVoid);
      }
    }
  }
}

/// Lookup the replaced decl in the replacments scope.
void lookupReplacedDecl(DeclName replacedDeclName,
                        const DynamicReplacementAttr *attr,
                        const ValueDecl *replacement,
                        SmallVectorImpl<ValueDecl *> &results) {
  auto *declCtxt = replacement->getDeclContext();

  // Look at the accessors' storage's context.
  if (auto *accessor = dyn_cast<AccessorDecl>(replacement)) {
    auto *storage = accessor->getStorage();
    declCtxt = storage->getDeclContext();
  }

  auto *moduleScopeCtxt = declCtxt->getModuleScopeContext();
  if (isa<FileUnit>(declCtxt)) {
    UnqualifiedLookup lookup(replacedDeclName, moduleScopeCtxt, nullptr,
                             attr->getLocation());
    if (lookup.isSuccess()) {
      for (auto entry : lookup.Results) {
        results.push_back(entry.getValueDecl());
      }
    }
    return;
  }

  assert(declCtxt->isTypeContext());
  auto typeCtx = dyn_cast<NominalTypeDecl>(declCtxt->getAsDecl());
  if (!typeCtx)
    typeCtx = cast<ExtensionDecl>(declCtxt->getAsDecl())->getExtendedNominal();

  if (typeCtx)
    moduleScopeCtxt->lookupQualified({typeCtx}, replacedDeclName,
                                     NL_QualifiedDefault, results);
}

/// Remove any argument labels from the interface type of the given value that
/// are extraneous from the type system's point of view, producing the
/// type to compare against for the purposes of dynamic replacement.
static Type getDynamicComparisonType(ValueDecl *value) {
  unsigned numArgumentLabels = 0;

  if (isa<AbstractFunctionDecl>(value)) {
    ++numArgumentLabels;

    if (value->getDeclContext()->isTypeContext())
      ++numArgumentLabels;
  } else if (isa<SubscriptDecl>(value)) {
    ++numArgumentLabels;
  }

  auto interfaceType = value->getInterfaceType();
  if (!interfaceType)
    return ErrorType::get(value->getASTContext());

  return interfaceType->removeArgumentLabels(numArgumentLabels);
}

static FuncDecl *findReplacedAccessor(DeclName replacedVarName,
                                      AccessorDecl *replacement,
                                      DynamicReplacementAttr *attr,
                                      TypeChecker &TC) {

  // Retrieve the replaced abstract storage decl.
  SmallVector<ValueDecl *, 4> results;
  lookupReplacedDecl(replacedVarName, attr, replacement, results);

  // Filter out any accessors that won't work.
  if (!results.empty()) {
    auto replacementStorage = replacement->getStorage();
    TC.validateDecl(replacementStorage);
    Type replacementStorageType = getDynamicComparisonType(replacementStorage);
    results.erase(std::remove_if(results.begin(), results.end(),
        [&](ValueDecl *result) {
          // Check for static/instance mismatch.
          if (result->isStatic() != replacementStorage->isStatic())
            return true;

          // Check for type mismatch.
          TC.validateDecl(result);
          auto resultType = getDynamicComparisonType(result);
          if (!resultType->isEqual(replacementStorageType) &&
              !resultType->matches(
                  replacementStorageType,
                  TypeMatchFlags::AllowCompatibleOpaqueTypeArchetypes)) {
            return true;
          }

          return false;
        }),
        results.end());
  }

  if (results.empty()) {
    TC.diagnose(attr->getLocation(),
                diag::dynamic_replacement_accessor_not_found, replacedVarName);
    attr->setInvalid();
    return nullptr;
  }

  if (results.size() > 1) {
    TC.diagnose(attr->getLocation(),
                diag::dynamic_replacement_accessor_ambiguous, replacedVarName);
    for (auto result : results) {
      TC.diagnose(result,
                  diag::dynamic_replacement_accessor_ambiguous_candidate,
                  result->getModuleContext()->getFullName());
    }
    attr->setInvalid();
    return nullptr;
  }

  assert(!isa<FuncDecl>(results[0]));
  TC.validateDecl(results[0]);
  auto *origStorage = cast<AbstractStorageDecl>(results[0]);
  if (!origStorage->isDynamic()) {
    TC.diagnose(attr->getLocation(),
                diag::dynamic_replacement_accessor_not_dynamic,
                replacedVarName);
    attr->setInvalid();
    return nullptr;
  }

  // Find the accessor in the replaced storage decl.
  for (auto *origAccessor : origStorage->getAllAccessors()) {
    TC.validateDecl(origAccessor);
    if (origAccessor->getAccessorKind() != replacement->getAccessorKind())
      continue;

    if (origAccessor->isImplicit() &&
        !(origStorage->getReadImpl() == ReadImplKind::Stored &&
          origStorage->getWriteImpl() == WriteImplKind::Stored)) {
      TC.diagnose(attr->getLocation(),
                  diag::dynamic_replacement_accessor_not_explicit,
                  (unsigned)origAccessor->getAccessorKind(), replacedVarName);
      attr->setInvalid();
      return nullptr;
    }
    return origAccessor;
  }
  return nullptr;
}

static AbstractFunctionDecl *
findReplacedFunction(DeclName replacedFunctionName,
                     const AbstractFunctionDecl *replacement,
                     DynamicReplacementAttr *attr, TypeChecker *TC) {

  // Note: we might pass a constant attribute when typechecker is nullptr.
  // Any modification to attr must be guarded by a null check on TC.
  //
  SmallVector<ValueDecl *, 4> results;
  lookupReplacedDecl(replacedFunctionName, attr, replacement, results);

  for (auto *result : results) {
    // Check for static/instance mismatch.
    if (result->isStatic() != replacement->isStatic())
      continue;
    if (TC)
      TC->validateDecl(result);
    TypeMatchOptions matchMode = TypeMatchFlags::AllowABICompatible;
    matchMode |= TypeMatchFlags::AllowCompatibleOpaqueTypeArchetypes;
    if (result->getInterfaceType()->getCanonicalType()->matches(
            replacement->getInterfaceType()->getCanonicalType(), matchMode)) {
      if (!result->isDynamic()) {
        if (TC) {
          TC->diagnose(attr->getLocation(),
                       diag::dynamic_replacement_function_not_dynamic,
                       replacedFunctionName);
          attr->setInvalid();
        }
        return nullptr;
      }
      return cast<AbstractFunctionDecl>(result);
    }
  }

  if (!TC)
    return nullptr;

  if (results.empty()) {
    TC->diagnose(attr->getLocation(),
                 diag::dynamic_replacement_function_not_found,
                 attr->getReplacedFunctionName());
  } else {
    TC->diagnose(attr->getLocation(),
                 diag::dynamic_replacement_function_of_type_not_found,
                 attr->getReplacedFunctionName(),
                 replacement->getInterfaceType()->getCanonicalType());

    for (auto *result : results) {
      TC->diagnose(SourceLoc(),
                   diag::dynamic_replacement_found_function_of_type,
                   attr->getReplacedFunctionName(),
                   result->getInterfaceType()->getCanonicalType());
    }
  }
  attr->setInvalid();
  return nullptr;
}

static AbstractStorageDecl *
findReplacedStorageDecl(DeclName replacedFunctionName,
                        const AbstractStorageDecl *replacement,
                        const DynamicReplacementAttr *attr) {

  SmallVector<ValueDecl *, 4> results;
  lookupReplacedDecl(replacedFunctionName, attr, replacement, results);

  for (auto *result : results) {
    // Check for static/instance mismatch.
    if (result->isStatic() != replacement->isStatic())
      continue;
    if (result->getInterfaceType()->getCanonicalType()->matches(
            replacement->getInterfaceType()->getCanonicalType(),
            TypeMatchFlags::AllowABICompatible)) {
      if (!result->isDynamic()) {
        return nullptr;
      }
      return cast<AbstractStorageDecl>(result);
    }
  }
  return nullptr;
}

ValueDecl *TypeChecker::findReplacedDynamicFunction(const ValueDecl *vd) {
  assert(isa<AbstractFunctionDecl>(vd) || isa<AbstractStorageDecl>(vd));
  if (isa<AccessorDecl>(vd))
    return nullptr;

  auto *attr = vd->getAttrs().getAttribute<DynamicReplacementAttr>();
  if (!attr)
    return nullptr;

  auto *afd = dyn_cast<AbstractFunctionDecl>(vd);
  if (afd) {
    // When we pass nullptr as the type checker argument attr is truely const.
    return findReplacedFunction(attr->getReplacedFunctionName(), afd,
                                const_cast<DynamicReplacementAttr *>(attr),
                                nullptr);
  }
  auto *storageDecl = dyn_cast<AbstractStorageDecl>(vd);
  if (!storageDecl)
    return nullptr;
  return findReplacedStorageDecl(attr->getReplacedFunctionName(), storageDecl, attr);
}

void TypeChecker::checkDynamicReplacementAttribute(ValueDecl *D) {
  assert(isa<AbstractFunctionDecl>(D) || isa<AbstractStorageDecl>(D));

  auto *attr = D->getAttrs().getAttribute<DynamicReplacementAttr>();
  assert(attr);

  if (!isa<ExtensionDecl>(D->getDeclContext()) &&
      !D->getDeclContext()->isModuleScopeContext()) {
    diagnose(attr->getLocation(), diag::dynamic_replacement_not_in_extension,
             D->getBaseName());
    attr->setInvalid();
    return;
  }

  if (D->isNativeDynamic()) {
    diagnose(attr->getLocation(), diag::dynamic_replacement_must_not_be_dynamic,
             D->getBaseName());
    attr->setInvalid();
    return;
  }

  // Don't process a declaration twice. This will happen to accessor decls after
  // we have processed their var decls.
  if (attr->getReplacedFunction())
    return;

  SmallVector<AbstractFunctionDecl *, 4> replacements;
  SmallVector<AbstractFunctionDecl *, 4> origs;

  // Collect the accessor replacement mapping if this is an abstract storage.
  if (auto *var = dyn_cast<AbstractStorageDecl>(D)) {
     for (auto *accessor : var->getAllAccessors()) {
       validateDecl(accessor);
       if (accessor->isImplicit())
         continue;
       auto *orig = findReplacedAccessor(attr->getReplacedFunctionName(),
                                         accessor, attr, *this);
       if (attr->isInvalid())
         return;
       if (!orig)
         continue;
       origs.push_back(orig);
       replacements.push_back(accessor);
     }
  } else {
    // Otherwise, find the matching function.
    auto *fun = cast<AbstractFunctionDecl>(D);
    if (auto *orig = findReplacedFunction(attr->getReplacedFunctionName(), fun,
                                          attr, this)) {
      origs.push_back(orig);
      replacements.push_back(fun);
    } else
      return;
  }

  // Annotate the replacement with the original func decl.
  for (auto index : indices(replacements)) {
    if (auto *attr = replacements[index]
                         ->getAttrs()
                         .getAttribute<DynamicReplacementAttr>()) {
      auto *replacedFun = origs[index];
      auto *replacement = replacements[index];
      if (replacedFun->isObjC() && !replacement->isObjC()) {
        diagnose(attr->getLocation(),
                 diag::dynamic_replacement_replacement_not_objc_dynamic,
                 attr->getReplacedFunctionName());
        attr->setInvalid();
        return;
      }
      if (!replacedFun->isObjC() && replacement->isObjC()) {
        diagnose(attr->getLocation(),
                 diag::dynamic_replacement_replaced_not_objc_dynamic,
                 attr->getReplacedFunctionName());
        attr->setInvalid();
        return;
      }
      attr->setReplacedFunction(replacedFun);
      continue;
    }
    auto *newAttr = DynamicReplacementAttr::create(
        D->getASTContext(), attr->getReplacedFunctionName(), origs[index]);
    DeclAttributes &attrs = replacements[index]->getAttrs();
    attrs.add(newAttr);
  }
  if (auto *CD = dyn_cast<ConstructorDecl>(D)) {
    auto *attr = CD->getAttrs().getAttribute<DynamicReplacementAttr>();
    auto replacedIsConvenienceInit =
        cast<ConstructorDecl>(attr->getReplacedFunction())->isConvenienceInit();
    if (replacedIsConvenienceInit &&!CD->isConvenienceInit()) {
      diagnose(attr->getLocation(),
               diag::dynamic_replacement_replaced_constructor_is_convenience,
               attr->getReplacedFunctionName());
    } else if (!replacedIsConvenienceInit && CD->isConvenienceInit()) {
      diagnose(
          attr->getLocation(),
          diag::dynamic_replacement_replaced_constructor_is_not_convenience,
          attr->getReplacedFunctionName());
    }
  }


  // Remove the attribute on the abstract storage (we have moved it to the
  // accessor decl).
  if (!isa<AbstractStorageDecl>(D))
    return;
  D->getAttrs().removeAttribute(attr);
}

void AttributeChecker::visitImplementsAttr(ImplementsAttr *attr) {
  TypeLoc &ProtoTypeLoc = attr->getProtocolType();
  TypeResolutionOptions options = None;
  options |= TypeResolutionFlags::AllowUnboundGenerics;

  DeclContext *DC = D->getDeclContext();
  auto resolution = TypeResolution::forContextual(DC);
  Type T = resolution.resolveType(ProtoTypeLoc.getTypeRepr(), options);
  ProtoTypeLoc.setType(T);

  // Definite error-types were already diagnosed in resolveType.
  if (!T || T->hasError())
    return;

  // Check that we got a ProtocolType.
  if (auto PT = T->getAs<ProtocolType>()) {
    ProtocolDecl *PD = PT->getDecl();

    // Check that the ProtocolType has the specified member.
    LookupResult R = TC.lookupMember(PD->getDeclContext(),
                                     PT, attr->getMemberName());
    if (!R) {
      TC.diagnose(attr->getLocation(),
                  diag::implements_attr_protocol_lacks_member,
                  PD->getBaseName(), attr->getMemberName())
        .highlight(attr->getMemberNameLoc().getSourceRange());
    }

    // Check that the decl we're decorating is a member of a type that actually
    // conforms to the specified protocol.
    NominalTypeDecl *NTD = DC->getSelfNominalTypeDecl();
    SmallVector<ProtocolConformance *, 2> conformances;
    if (!NTD->lookupConformance(DC->getParentModule(), PD, conformances)) {
      TC.diagnose(attr->getLocation(),
                  diag::implements_attr_protocol_not_conformed_to,
                  NTD->getFullName(), PD->getFullName())
        .highlight(ProtoTypeLoc.getTypeRepr()->getSourceRange());
    }

  } else {
    TC.diagnose(attr->getLocation(),
                diag::implements_attr_non_protocol_type)
      .highlight(ProtoTypeLoc.getTypeRepr()->getSourceRange());
  }
}

void AttributeChecker::visitFrozenAttr(FrozenAttr *attr) {
  if (auto *ED = dyn_cast<EnumDecl>(D)) {
    if (!ED->getModuleContext()->isResilient()) {
      diagnoseAndRemoveAttr(attr, diag::enum_frozen_nonresilient, attr);
      return;
    }

    if (ED->getFormalAccess() < AccessLevel::Public &&
        !ED->getAttrs().hasAttribute<UsableFromInlineAttr>()) {
      diagnoseAndRemoveAttr(attr, diag::enum_frozen_nonpublic, attr);
      return;
    }
  }

  auto *VD = cast<ValueDecl>(D);

  if (VD->getFormalAccess() < AccessLevel::Public &&
      !VD->getAttrs().hasAttribute<UsableFromInlineAttr>()) {
    diagnoseAndRemoveAttr(attr, diag::frozen_attr_on_internal_type,
                          VD->getFullName(), VD->getFormalAccess());
  }
}

void AttributeChecker::visitNonOverrideAttr(NonOverrideAttr *attr) {
  if (auto overrideAttr = D->getAttrs().getAttribute<OverrideAttr>()) {
    diagnoseAndRemoveAttr(overrideAttr, diag::nonoverride_and_override_attr);
  }
}

void AttributeChecker::visitCustomAttr(CustomAttr *attr) {
  auto dc = D->getInnermostDeclContext();

  // Figure out which nominal declaration this custom attribute refers to.
  auto nominal = evaluateOrDefault(
    TC.Context.evaluator, CustomAttrNominalRequest{attr, dc}, nullptr);

  // If there is no nominal type with this name, complain about this being
  // an unknown attribute.
  if (!nominal) {
    std::string typeName;
    if (auto typeRepr = attr->getTypeLoc().getTypeRepr()) {
      llvm::raw_string_ostream out(typeName);
      typeRepr->print(out);
    } else {
      typeName = attr->getTypeLoc().getType().getString();
    }

    TC.diagnose(attr->getLocation(), diag::unknown_attribute,
                typeName);
    attr->setInvalid();
    return;
  }

  // If the nominal type is a property wrapper type, we can be delegating
  // through a property.
  if (nominal->getPropertyWrapperTypeInfo()) {
    // property wrappers can only be applied to variables
    if (!isa<VarDecl>(D) || isa<ParamDecl>(D)) {
      TC.diagnose(attr->getLocation(),
                  diag::property_wrapper_attribute_not_on_property,
                  nominal->getFullName());
      attr->setInvalid();
      return;
    }

    // If this attribute isn't the one that attached a property wrapper to
    // this property, complain.
    auto var = cast<VarDecl>(D);
    if (auto attached = var->getAttachedPropertyWrapper()) {
      if (attached != attr) {
        TC.diagnose(attr->getLocation(), diag::property_wrapper_multiple);
        TC.diagnose(attached->getLocation(),
                    diag::previous_property_wrapper_here);
        return;
      }
    }

    return;
  }

  TC.diagnose(attr->getLocation(), diag::nominal_type_not_attribute,
              nominal->getDescriptiveKind(), nominal->getFullName());
  nominal->diagnose(diag::decl_declared_here, nominal->getFullName());
  attr->setInvalid();
}


void TypeChecker::checkParameterAttributes(ParameterList *params) {
  for (auto param: *params) {
    checkDeclAttributes(param);
  }
}

void AttributeChecker::visitPropertyWrapperAttr(PropertyWrapperAttr *attr) {
  auto nominal = dyn_cast<NominalTypeDecl>(D);
  if (!nominal)
    return;

  // Force checking of the property wrapper type.
  (void)nominal->getPropertyWrapperTypeInfo();
}
// SWIFT_ENABLE_TENSORFLOW
/// Returns true if the given type conforms to `Differentiable` in the given
/// module.
static bool conformsToDifferentiableInModule(Type type, ModuleDecl *module) {
  auto &ctx = module->getASTContext();
  auto *differentiableProto =
      ctx.getProtocol(KnownProtocolKind::Differentiable);
  return LookUpConformanceInModule(module)(
      differentiableProto->getDeclaredInterfaceType()->getCanonicalType(),
      type, differentiableProto).hasValue();
};

// SWIFT_ENABLE_TENSORFLOW
static FuncDecl *resolveAutoDiffAssociatedFunction(
    TypeChecker &TC, DeclNameWithLoc specifier, AbstractFunctionDecl *original,
    Type expectedTy, std::function<bool(FuncDecl *)> isValid) {
  auto nameLoc = specifier.Loc.getBaseNameLoc();
  auto overloadDiagnostic = [&]() {
    TC.diagnose(nameLoc, diag::differentiable_attr_overload_not_found,
                specifier.Name, expectedTy);
  };
  auto ambiguousDiagnostic = [&]() {
    TC.diagnose(nameLoc,
                diag::differentiable_attr_ambiguous_function_identifier,
                specifier.Name);
  };
  auto notFunctionDiagnostic = [&]() {
    TC.diagnose(nameLoc, diag::differentiable_attr_specified_not_function,
                specifier.Name);
  };
  std::function<void()> invalidTypeContextDiagnostic = [&]() {
    TC.diagnose(nameLoc,
                diag::differentiable_attr_function_not_same_type_context,
                specifier.Name);
  };

  // Returns true if the original function and associated function candidate are
  // defined in compatible type contexts. If the original function and the
  // associated function have different parents, or if they both have no type
  // context and are in different modules, return false.
  std::function<bool(FuncDecl *)> hasValidTypeContext = [&](FuncDecl *func) {
    // Check if both functions are top-level.
    if (!original->getInnermostTypeContext() &&
        !func->getInnermostTypeContext() &&
        original->getParentModule() == func->getParentModule())
      return true;
    // Check if both functions are defined in the same type context.
    if (auto typeCtx1 = original->getInnermostTypeContext())
      if (auto typeCtx2 = func->getInnermostTypeContext())
        return typeCtx1->getSelfNominalTypeDecl() ==
            typeCtx2->getSelfNominalTypeDecl();
    return original->getParent() == func->getParent();
  };

  auto isABIPublic = [&](AbstractFunctionDecl *func) {
    return func->getFormalAccess() >= AccessLevel::Public ||
           func->getAttrs().hasAttribute<InlinableAttr>() ||
           func->getAttrs().hasAttribute<UsableFromInlineAttr>();
  };

  // If the original function is exported (i.e. it is public or
  // @usableFromInline), then the associated functions must also be exported.
  // Returns true on error.
  auto checkAccessControl = [&](FuncDecl *func) {
    if (!isABIPublic(original))
      return false;
    if (isABIPublic(func))
      return false;
    TC.diagnose(nameLoc, diag::differentiable_attr_invalid_access,
                specifier.Name, original->getFullName());
    return true;
  };

  auto originalTypeCtx = original->getInnermostTypeContext();
  if (!originalTypeCtx) originalTypeCtx = original->getParent();
  assert(originalTypeCtx);

  // Set lookup options.
  auto lookupOptions = defaultMemberLookupOptions
      | NameLookupFlags::IgnoreAccessControl;

  auto candidate = TC.lookupFuncDecl(
      specifier.Name, nameLoc, /*baseType*/ Type(), originalTypeCtx, isValid,
      overloadDiagnostic, ambiguousDiagnostic, notFunctionDiagnostic,
      lookupOptions, hasValidTypeContext, invalidTypeContextDiagnostic);

  if (!candidate)
    return nullptr;

  if (checkAccessControl(candidate))
    return nullptr;

  return candidate;
}

// SWIFT_ENABLE_TENSORFLOW
// Checks that the `candidate` function type equals the `required` function
// type. Parameter labels are not checked.
// `checkGenericSignature` is used to check generic signatures, if specified.
// Otherwise, generic signatures are checked for equality.
static bool checkFunctionSignature(
    CanAnyFunctionType required, CanType candidate,
    Optional<std::function<bool(GenericSignature *, GenericSignature *)>>
        checkGenericSignature = None) {
  // Check that candidate is actually a function.
  CanAnyFunctionType candidateFnTy = dyn_cast<AnyFunctionType>(candidate);
  if (!candidateFnTy)
    return false;

  // Check that generic signatures match.
  auto requiredGenSig = required.getOptGenericSignature();
  auto candidateGenSig = candidateFnTy.getOptGenericSignature();
  // Call generic signature check function, if specified.
  // Otherwise, check that generic signatures are equal.
  if (!checkGenericSignature) {
    if (candidateGenSig != requiredGenSig)
      return false;
  } else if (!(*checkGenericSignature)(requiredGenSig, candidateGenSig)) {
    return false;
  }

  // Check that parameters match.
  if (candidateFnTy.getParams().size() != required.getParams().size())
    return false;
  for (auto paramPair : llvm::zip(candidateFnTy.getParams(),
                                  required.getParams())) {
    // Check parameter types.
    if (!std::get<0>(paramPair).getParameterType()->isEqual(
            std::get<1>(paramPair).getParameterType()))
      return false;
  }

  // If required result type is non-function, check that result types match
  // exactly.
  CanAnyFunctionType requiredResultFnTy =
      dyn_cast<AnyFunctionType>(required.getResult());
  if (!requiredResultFnTy)
    return required.getResult()->eraseDynamicSelfType()->isEqual(
        candidateFnTy.getResult()->eraseDynamicSelfType());

  // Required result type is a function. Recurse.
  return checkFunctionSignature(requiredResultFnTy, candidateFnTy.getResult());
};

// SWIFT_ENABLE_TENSORFLOW
// Computes `AutoDiffParameterIndices` from the given parsed differentiation
// parameters (possibly empty) for the given function and derivative generic
// environment, then verifies that the parameter indices are valid.
// - If parsed parameters are empty, infer parameter indices.
// - Otherwise, build parameter indices from parsed parameters.
// The attribute name/location are used in diagnostics.
static AutoDiffParameterIndices *computeDifferentiationParameters(
    TypeChecker &TC, ArrayRef<ParsedAutoDiffParameter> parsedWrtParams,
    AbstractFunctionDecl *function, GenericEnvironment *derivativeGenEnv,
    StringRef attrName, SourceLoc attrLoc
) {
  // Get function type and parameters.
  TC.resolveDeclSignature(function);
  auto *functionType = function->getInterfaceType()->eraseDynamicSelfType()
      ->castTo<AnyFunctionType>();
  auto &params = *function->getParameters();
  auto isInstanceMethod = function->isInstanceMember();

  // Diagnose if function has no parameters.
  if (params.size() == 0) {
    // If function is not an instance method, diagnose immediately.
    if (!isInstanceMethod) {
      TC.diagnose(attrLoc, diag::diff_function_no_parameters,
                  function->getFullName())
          .highlight(function->getSignatureSourceRange());
      return nullptr;
    }
    // If function is an instance method, diagnose only if `self` does not
    // conform to `Differentiable`.
    else {
      auto selfType = function->getImplicitSelfDecl()->getInterfaceType();
      if (derivativeGenEnv) {
        auto selfInterfaceType = selfType->hasTypeParameter()
            ? selfType
            : selfType->mapTypeOutOfContext();
        selfType =
            derivativeGenEnv->mapTypeIntoContext(selfInterfaceType);
      }
      if (!conformsToDifferentiableInModule(
              selfType, function->getModuleContext())) {
        TC.diagnose(attrLoc, diag::diff_function_no_parameters,
                    function->getFullName())
            .highlight(function->getSignatureSourceRange());
        return nullptr;
      }
    }
  }

  // If parsed differentiation parameters are empty, infer parameter indices
  // from the function type.
  if (parsedWrtParams.empty()) {
    return AutoDiffParameterIndicesBuilder::inferParameters(
        functionType, function->getModuleContext())
        .build(TC.Context);
  }

  // Otherwise, build parameter indices from parsed differentiation parameters.
  AutoDiffParameterIndicesBuilder builder(functionType);
  int lastIndex = -1;
  for (unsigned i : indices(parsedWrtParams)) {
    auto paramLoc = parsedWrtParams[i].getLoc();
    switch (parsedWrtParams[i].getKind()) {
      case ParsedAutoDiffParameter::Kind::Named: {
        auto nameIter =
            llvm::find_if(params.getArray(), [&](ParamDecl *param) {
              return param->getName() == parsedWrtParams[i].getName();
            });
        // Parameter name must exist.
        if (nameIter == params.end()) {
          TC.diagnose(paramLoc, diag::diff_params_clause_param_name_unknown,
                      parsedWrtParams[i].getName());
          return nullptr;
        }
        // Parameter names must be specified in the original order.
        unsigned index = std::distance(params.begin(), nameIter);
        if ((int)index <= lastIndex) {
          TC.diagnose(paramLoc,
                      diag::diff_params_clause_params_not_original_order);
          return nullptr;
        }
        builder.setParameter(index);
        lastIndex = index;
        break;
      }
      case ParsedAutoDiffParameter::Kind::Self: {
        // 'self' is only applicable to instance methods.
        if (!isInstanceMethod) {
          TC.diagnose(paramLoc,
                      diag::diff_params_clause_self_instance_method_only);
          return nullptr;
        }
        // 'self' can only be the first in the list.
        if (i > 0) {
          TC.diagnose(paramLoc, diag::diff_params_clause_self_must_be_first);
          return nullptr;
        }
        builder.setParameter(builder.size() - 1);
        break;
      }
    }
  }
  return builder.build(TC.Context);
}

// SWIFT_ENABLE_TENSORFLOW
// Checks if the given `AutoDiffParameterIndices` instance is valid for the
// given function type in the given derivative generic environment and module
// context. Returns true on error.
// The parsed differentiation parameters and attribute location are used in
// diagnostics.
static bool checkDifferentiationParameters(
    TypeChecker &TC, AutoDiffParameterIndices *indices,
    AnyFunctionType *functionType, GenericEnvironment *derivativeGenEnv,
    ModuleDecl *module, ArrayRef<ParsedAutoDiffParameter> parsedWrtParams,
    SourceLoc attrLoc) {
  // Diagnose empty parameter indices. This occurs when no `wrt` clause is
  // declared and no differentiation parameters can be inferred.
  if (indices->isEmpty()) {
    TC.diagnose(attrLoc, diag::diff_params_clause_no_inferred_parameters);
    return true;
  }

  // Check that differentiation parameters have allowed types.
  SmallVector<Type, 4> wrtParamTypes;
  indices->getSubsetParameterTypes(functionType, wrtParamTypes);
  for (unsigned i : range(wrtParamTypes.size())) {
    auto wrtParamType = wrtParamTypes[i];
    if (derivativeGenEnv) {
      auto wrtParamInterfaceType = wrtParamType->hasTypeParameter()
          ? wrtParamType
          : wrtParamType->mapTypeOutOfContext();
      wrtParamType =
          derivativeGenEnv->mapTypeIntoContext(wrtParamInterfaceType);
    }
    SourceLoc loc = parsedWrtParams.empty()
        ? attrLoc
        : parsedWrtParams[i].getLoc();
    // Parameter cannot have a class or existential type.
    if ((!wrtParamType->hasTypeParameter() &&
         wrtParamType->isAnyClassReferenceType()) ||
        wrtParamType->isExistentialType()) {
      TC.diagnose(
           loc,
           diag::diff_params_clause_cannot_diff_wrt_objects_or_existentials,
           wrtParamType);
      return true;
    }
    // Parameter cannot have a function type.
    if (wrtParamType->is<AnyFunctionType>()) {
      TC.diagnose(loc, diag::diff_params_clause_cannot_diff_wrt_functions,
                  wrtParamType);
      return true;
    }
    // Parameter must conform to `Differentiable`.
    if (!conformsToDifferentiableInModule(wrtParamType, module)) {
      TC.diagnose(loc, diag::diff_params_clause_param_not_differentiable,
                  wrtParamType);
      return true;
    }
  }
  return false;
}

// SWIFT_ENABLE_TENSORFLOW
void AttributeChecker::visitDifferentiableAttr(DifferentiableAttr *attr) {
  auto &ctx = TC.Context;
  auto lookupConformance =
      LookUpConformanceInModule(D->getDeclContext()->getParentModule());

  AbstractFunctionDecl *original = dyn_cast<AbstractFunctionDecl>(D);
  if (auto *asd = dyn_cast<AbstractStorageDecl>(D)) {
    if (asd->getImplInfo().isSimpleStored() &&
        (attr->getJVP() || attr->getVJP())) {
      diagnoseAndRemoveAttr(attr,
          diag::differentiable_attr_stored_property_variable_unsupported);
      return;
    }
    // When used directly on a storage decl (stored/computed property or
    // subscript), the getter is currently inferred to be `@differentiable`.
    // TODO(TF-129): Infer setter to also be `@differentiable` after
    // differentiation supports inout parameters.
    original = asd->getGetter();
  }
  // Setters are not yet supported.
  // TODO(TF-129): Remove this when differentiation supports inout parameters.
  if (auto *accessor = dyn_cast_or_null<AccessorDecl>(original))
    if (accessor->isSetter())
      original = nullptr;

  // Global immutable vars, for example, have no getter, and therefore trigger
  // this.
  if (!original) {
    diagnoseAndRemoveAttr(attr, diag::invalid_decl_attribute, attr);
    return;
  }

  // Class members are not supported by differentiation yet.
  if (original->getInnermostTypeContext() &&
      isa<ClassDecl>(original->getInnermostTypeContext())) {
    diagnoseAndRemoveAttr(attr, diag::differentiable_attr_class_unsupported);
    return;
  }

  TC.resolveDeclSignature(original);
  auto *originalFnTy = original->getInterfaceType()->eraseDynamicSelfType()
      ->castTo<AnyFunctionType>();
  bool isMethod = original->hasImplicitSelfDecl();

  // If the original function returns the empty tuple type, there's no output to
  // differentiate from.
  auto originalResultTy = originalFnTy->getResult();
  if (isMethod)
    originalResultTy = originalResultTy->castTo<AnyFunctionType>()->getResult();
  if (originalResultTy->isEqual(ctx.TheEmptyTupleType)) {
    TC.diagnose(attr->getLocation(), diag::differentiable_attr_void_result,
                original->getFullName())
        .highlight(original->getSourceRange());
    attr->setInvalid();
    return;
  }

  // Start type-checking the arguments of the @differentiable attribute. This
  // covers 'wrt:', 'jvp:', and 'vjp:', all of which are optional.

  // Handle 'where' clause, if it exists.
  // - Resolve attribute where clause requirements and store in the attribute
  //   for serialization.
  // - Compute generic signature for autodiff associated functions based on
  //   the original function's generate signature and the attribute's where
  //   clause requirements.
  GenericSignature *whereClauseGenSig = nullptr;
  GenericEnvironment *whereClauseGenEnv = nullptr;
  if (auto whereClause = attr->getWhereClause()) {
    if (whereClause->getRequirements().empty()) {
      // Where clause must not be empty.
      TC.diagnose(attr->getLocation(),
                  diag::differentiable_attr_empty_where_clause);
      attr->setInvalid();
      return;
    }

    auto *originalGenSig = original->getGenericSignature();
    if (!originalGenSig) {
      // Attributes with where clauses can only be declared on
      // generic functions.
      TC.diagnose(attr->getLocation(),
                  diag::differentiable_attr_nongeneric_trailing_where,
                  original->getFullName())
        .highlight(whereClause->getSourceRange());
      attr->setInvalid();
      return;
    }

    // Build a new generic signature for autodiff associated functions.
    GenericSignatureBuilder builder(ctx);
    // Add the original function's generic signature.
    builder.addGenericSignature(originalGenSig);

    using FloatingRequirementSource =
        GenericSignatureBuilder::FloatingRequirementSource;

    RequirementRequest::visitRequirements(
      WhereClauseOwner(original, attr), TypeResolutionStage::Structural,
      [&](const Requirement &req, RequirementRepr *reqRepr) {
        switch (req.getKind()) {
        case RequirementKind::SameType:
        case RequirementKind::Superclass:
        case RequirementKind::Conformance:
          break;

        // Layout requirements are not supported.
        case RequirementKind::Layout:
          TC.diagnose(attr->getLocation(),
                      diag::differentiable_attr_unsupported_req_kind)
            .highlight(reqRepr->getSourceRange());
          return false;
        }

        // Add requirement to generic signature builder.
        builder.addRequirement(req, reqRepr,
                               FloatingRequirementSource::forExplicit(reqRepr),
                               nullptr, original->getModuleContext());
        return false;
      });

    // Compute generic signature and environment for autodiff associated
    // functions.
    whereClauseGenSig = std::move(builder).computeGenericSignature(
        attr->getLocation(), /*allowConcreteGenericParams=*/true);
    whereClauseGenEnv = whereClauseGenSig->createGenericEnvironment();
    // Store the resolved requirements in the attribute.
    attr->setRequirements(ctx, whereClauseGenSig->getRequirements());
  }

  // Validate the 'wrt:' parameters.

  // Get the parsed wrt param indices, which have not yet been checked.
  // This is defined for parsed attributes.
  auto parsedWrtParams = attr->getParsedParameters();
  // Get checked wrt param indices.
  // This is defined only for compiler-synthesized attributes.
  AutoDiffParameterIndices *checkedWrtParamIndices =
      attr->getParameterIndices();

  // Returns true if a type conforms to `Differentiable`.
  auto conformsToDifferentiable = [&](Type type) {
    return conformsToDifferentiableInModule(
        type, original->getModuleContext());
  };

  // Compute the derivative function type.
  auto derivativeFnTy = originalFnTy;
  if (whereClauseGenEnv)
    derivativeFnTy = whereClauseGenEnv->mapTypeIntoContext(derivativeFnTy)
        ->castTo<AnyFunctionType>();

  // If checked wrt param indices are not specified, compute them.
  if (!checkedWrtParamIndices)
    checkedWrtParamIndices =
        computeDifferentiationParameters(TC, parsedWrtParams, original,
                                         whereClauseGenEnv, attr->getAttrName(),
                                         attr->getLocation());
  if (!checkedWrtParamIndices) {
    attr->setInvalid();
    return;
  }

  // Check if differentiation parameter indices are valid.
  if (checkDifferentiationParameters(
          TC, checkedWrtParamIndices, derivativeFnTy, whereClauseGenEnv,
          original->getModuleContext(), parsedWrtParams, attr->getLocation())) {
    attr->setInvalid();
    return;
  }

  // Set the checked differentiation parameter indices in the attribute.
  attr->setParameterIndices(checkedWrtParamIndices);

  // Check that original function's result type conforms to `Differentiable`.
  if (whereClauseGenEnv) {
    auto originalResultInterfaceType = !originalResultTy->hasTypeParameter()
        ? originalResultTy->mapTypeOutOfContext()
        : originalResultTy;
    originalResultTy =
        whereClauseGenEnv->mapTypeIntoContext(originalResultInterfaceType);
  }
  if (!conformsToDifferentiable(originalResultTy)) {
    TC.diagnose(attr->getLocation(),
                diag::differentiable_attr_result_not_differentiable,
                originalResultTy);
    attr->setInvalid();
    return;
  }

  // Checks that the `candidate` function type equals the `required` function
  // type, disregarding parameter labels and tuple result labels.
  std::function<bool(CanAnyFunctionType, CanType)> checkFunctionSignature;
  checkFunctionSignature = [&](CanAnyFunctionType required,
                               CanType candidate) -> bool {

    // Check that candidate is actually a function.
    CanAnyFunctionType candidateFnTy = dyn_cast<AnyFunctionType>(candidate);
    if (!candidateFnTy)
      return false;

    // Check that generic signatures match.
    if (candidateFnTy.getOptGenericSignature() !=
        required.getOptGenericSignature())
      return false;

    // Check that parameter types match, disregarding labels.
    if (!std::equal(required.getParams().begin(), required.getParams().end(),
                    candidateFnTy.getParams().begin(),
                    [](AnyFunctionType::Param x, AnyFunctionType::Param y) {
                      return x.getPlainType()->isEqual(y.getPlainType());
                    }))
      return false;

    // If required result type is non-function, check that result types match.
    // If result types are tuple types, ignore labels.
    CanAnyFunctionType requiredResultFnTy =
        dyn_cast<AnyFunctionType>(required.getResult());
    if (!requiredResultFnTy) {
      auto requiredResultTupleTy = required.getResult()->getAs<TupleType>();
      auto candidateResultTupleTy =
          candidateFnTy.getResult()->getAs<TupleType>();
      if (!requiredResultTupleTy || !candidateResultTupleTy)
        return required.getResult()->isEqual(candidateFnTy.getResult());
      // If result types are tuple types, check that element types match,
      // ignoring labels.
      return std::equal(requiredResultTupleTy->getElementTypes().begin(),
                        requiredResultTupleTy->getElementTypes().end(),
                        candidateResultTupleTy->getElementTypes().begin(),
                        [](Type x, Type y) { return x->isEqual(y); });
    }

    // Required result type is a function. Recurse.
    return checkFunctionSignature(requiredResultFnTy,
                                  candidateFnTy.getResult());
  };

  // Resolve the JVP declaration, if it exists.
  if (attr->getJVP()) {
    AnyFunctionType *expectedJVPFnTy =
        originalFnTy->getAutoDiffAssociatedFunctionType(
            checkedWrtParamIndices, /*resultIndex*/ 0,
            /*differentiationOrder*/ 1, AutoDiffAssociatedFunctionKind::JVP,
            lookupConformance, whereClauseGenSig, /*makeSelfParamFirst*/ true);

    auto isValidJVP = [&](FuncDecl *jvpCandidate) {
      TC.validateDeclForNameLookup(jvpCandidate);
      return checkFunctionSignature(
          cast<AnyFunctionType>(expectedJVPFnTy->getCanonicalType()),
          jvpCandidate->getInterfaceType()->getCanonicalType());
    };

    FuncDecl *jvp = resolveAutoDiffAssociatedFunction(
        TC, attr->getJVP().getValue(), original, expectedJVPFnTy, isValidJVP);

    if (!jvp) {
      attr->setInvalid();
      return;
    }
    // Memorize the jvp reference in the attribute.
    attr->setJVPFunction(jvp);
  }

  // Resolve the VJP declaration, if it exists.
  if (attr->getVJP()) {
    AnyFunctionType *expectedVJPFnTy =
        originalFnTy->getAutoDiffAssociatedFunctionType(
            checkedWrtParamIndices, /*resultIndex*/ 0,
            /*differentiationOrder*/ 1, AutoDiffAssociatedFunctionKind::VJP,
            lookupConformance, whereClauseGenSig, /*makeSelfParamFirst*/ true);

    auto isValidVJP = [&](FuncDecl *vjpCandidate) {
      TC.validateDeclForNameLookup(vjpCandidate);
      return checkFunctionSignature(
          cast<AnyFunctionType>(expectedVJPFnTy->getCanonicalType()),
          vjpCandidate->getInterfaceType()->getCanonicalType());
    };

    FuncDecl *vjp = resolveAutoDiffAssociatedFunction(
        TC, attr->getVJP().getValue(), original, expectedVJPFnTy, isValidVJP);

    if (!vjp) {
      attr->setInvalid();
      return;
    }
    // Memorize the vjp reference in the attribute.
    attr->setVJPFunction(vjp);
  }

  auto insertion =
      ctx.DifferentiableAttrs.try_emplace({D, checkedWrtParamIndices}, attr);
  // `@differentiable` attributes are uniqued by their parameter indices.
  // Reject duplicate attributes for the same decl and parameter indices pair.
  if (!insertion.second && insertion.first->getSecond() != attr) {
    diagnoseAndRemoveAttr(attr, diag::differentiable_attr_duplicate);
    return;
  }
}

// SWIFT_ENABLE_TENSORFLOW
void AttributeChecker::visitDifferentiatingAttr(DifferentiatingAttr *attr) {
  auto &ctx = TC.Context;
  FuncDecl *derivative = dyn_cast<FuncDecl>(D);
  auto lookupConformance =
      LookUpConformanceInModule(D->getDeclContext()->getParentModule());
  auto original = attr->getOriginal();

  auto *derivativeInterfaceType = derivative->getInterfaceType()
      ->eraseDynamicSelfType()->castTo<AnyFunctionType>();

  // Perform preliminary derivative checks.

  // The result type should be a two-element tuple.
  // Either a value and pullback:
  //     (value: R, pullback: (R.TangentVector) -> (T.TangentVector...)
  // Or a value and differential:
  //     (value: R, differential: (T.TangentVector...) -> (R.TangentVector)
  auto derivativeResultType = derivative->getResultInterfaceType();
  auto derivativeResultTupleType = derivativeResultType->getAs<TupleType>();
  if (!derivativeResultTupleType ||
      derivativeResultTupleType->getNumElements() != 2) {
    TC.diagnose(attr->getLocation(),
                diag::differentiating_attr_expected_result_tuple);
    attr->setInvalid();
    return;
  }
  auto valueResultElt = derivativeResultTupleType->getElement(0);
  auto funcResultElt = derivativeResultTupleType->getElement(1);
  // Get derivative kind and associated function identifier.
  AutoDiffAssociatedFunctionKind kind;
  if (valueResultElt.getName().str() != "value") {
    TC.diagnose(attr->getLocation(),
                diag::differentiating_attr_invalid_result_tuple_value_label);
    attr->setInvalid();
    return;
  }
  if (funcResultElt.getName().str() == "differential") {
    kind = AutoDiffAssociatedFunctionKind::JVP;
  } else if (funcResultElt.getName().str() == "pullback") {
    kind = AutoDiffAssociatedFunctionKind::VJP;
  } else {
    TC.diagnose(attr->getLocation(),
                diag::differentiating_attr_invalid_result_tuple_func_label);
    attr->setInvalid();
    return;
  }
  // `value: R` result tuple element must conform to `Differentiable`.
  auto diffableProto = ctx.getProtocol(KnownProtocolKind::Differentiable);
  auto valueResultType = valueResultElt.getType();
  if (valueResultType->hasTypeParameter())
    valueResultType = derivative->mapTypeIntoContext(valueResultType);
  auto valueResultConf = TC.conformsToProtocol(valueResultType, diffableProto,
                                               derivative->getDeclContext(),
                                               ConformanceCheckFlags::Used);
  if (!valueResultConf) {
    TC.diagnose(attr->getLocation(),
                diag::differentiating_attr_result_value_not_differentiable,
                valueResultElt.getType());
    attr->setInvalid();
    return;
  }

  // Compute expected original function type and look up original function.
  auto *originalFnType =
      derivativeInterfaceType->getAutoDiffOriginalFunctionType();

  std::function<bool(GenericSignature *, GenericSignature *)>
    checkGenericSignatureSatisfied =
        [&](GenericSignature *source, GenericSignature *target) {
          // If target is null, then its requirements are satisfied.
          if (!target)
            return true;
          // If source is null but target is not null, then target's
          // requirements are not satisfied.
          if (!source)
            return false;
          // Check if target's requirements are satisfied by source.
          return TC.checkGenericArguments(
                     derivative, original.Loc.getBaseNameLoc(),
                     original.Loc.getBaseNameLoc(), Type(),
                     source->getGenericParams(), target->getRequirements(),
                     [](SubstitutableType *dependentType) {
                       return Type(dependentType);
                     }, lookupConformance) == RequirementCheckResult::Success;
  };

  auto isValidOriginal = [&](FuncDecl *originalCandidate) {
    TC.validateDeclForNameLookup(originalCandidate);
    return checkFunctionSignature(
        cast<AnyFunctionType>(originalFnType->getCanonicalType()),
        originalCandidate->getInterfaceType()->getCanonicalType(),
        checkGenericSignatureSatisfied);
  };

  // TODO: Do not reuse incompatible `@differentiable` attribute diagnostics.
  // Rename compatible diagnostics so that they're not attribute-specific.
  auto overloadDiagnostic = [&]() {
    TC.diagnose(original.Loc, diag::differentiating_attr_overload_not_found,
                original.Name, originalFnType);
  };
  auto ambiguousDiagnostic = [&]() {
    TC.diagnose(original.Loc,
                diag::differentiable_attr_ambiguous_function_identifier,
                original.Name);
  };
  auto notFunctionDiagnostic = [&]() {
    TC.diagnose(original.Loc, diag::differentiable_attr_specified_not_function,
                original.Name);
  };
  std::function<void()> invalidTypeContextDiagnostic = [&]() {
    TC.diagnose(original.Loc,
                diag::differentiable_attr_function_not_same_type_context,
                original.Name);
  };

  // Returns true if the derivative function and original function candidate are
  // defined in compatible type contexts. If the derivative function and the
  // original function candidate have different parents, return false.
  std::function<bool(FuncDecl *)> hasValidTypeContext = [&](FuncDecl *func) {
    // Check if both functions are top-level.
    if (!derivative->getInnermostTypeContext() &&
        !func->getInnermostTypeContext())
      return true;
    // Check if both functions are defined in the same type context.
    if (auto typeCtx1 = derivative->getInnermostTypeContext())
      if (auto typeCtx2 = func->getInnermostTypeContext()) {
        return typeCtx1->getSelfNominalTypeDecl() ==
            typeCtx2->getSelfNominalTypeDecl();
      }
    return derivative->getParent() == func->getParent();
  };

  auto lookupOptions = defaultMemberLookupOptions
      | NameLookupFlags::IgnoreAccessControl;
  auto derivativeTypeCtx = derivative->getInnermostTypeContext();
  if (!derivativeTypeCtx) derivativeTypeCtx = derivative->getParent();
  assert(derivativeTypeCtx);

  // Look up original function.
  auto *originalFn = TC.lookupFuncDecl(
      original.Name, original.Loc.getBaseNameLoc(), /*baseType*/ Type(),
      derivativeTypeCtx, isValidOriginal, overloadDiagnostic,
      ambiguousDiagnostic, notFunctionDiagnostic, lookupOptions,
      hasValidTypeContext, invalidTypeContextDiagnostic);
  if (!originalFn) {
    attr->setInvalid();
    return;
  }
  attr->setOriginalFunction(originalFn);

  // Get checked wrt param indices.
  AutoDiffParameterIndices *checkedWrtParamIndices =
      attr->getParameterIndices();

  // Get the parsed wrt param indices, which have not yet been checked.
  // This is defined for parsed attributes.
  auto parsedWrtParams = attr->getParsedParameters();

  // If checked wrt param indices are not specified, compute them.
  if (!checkedWrtParamIndices)
    checkedWrtParamIndices =
        computeDifferentiationParameters(TC, parsedWrtParams, derivative,
                                         derivative->getGenericEnvironment(),
                                         attr->getAttrName(),
                                         attr->getLocation());
  if (!checkedWrtParamIndices) {
    attr->setInvalid();
    return;
  }

  // Check if differentiation parameter indices are valid.
  if (checkDifferentiationParameters(
          TC, checkedWrtParamIndices, originalFnType,
          derivative->getGenericEnvironment(), derivative->getModuleContext(),
          parsedWrtParams, attr->getLocation())) {
    attr->setInvalid();
    return;
  }

  // Set the checked differentiation parameter indices in the attribute.
  attr->setParameterIndices(checkedWrtParamIndices);

  // Gather differentiation parameters.
  SmallVector<Type, 4> wrtParamTypes;
  checkedWrtParamIndices->getSubsetParameterTypes(
      originalFnType, wrtParamTypes);

  auto diffParamElts =
      map<SmallVector<TupleTypeElt, 4>>(wrtParamTypes, [&](Type paramType) {
        if (paramType->hasTypeParameter())
          paramType = derivative->mapTypeIntoContext(paramType);
        auto conf = TC.conformsToProtocol(paramType, diffableProto, derivative,
                                          ConformanceCheckFlags::Used);
        assert(conf &&
               "Expected checked parameter to conform to `Differentiable`");
        auto paramAssocType = conf->getTypeWitnessByName(
            paramType, ctx.Id_TangentVector);
        return TupleTypeElt(paramAssocType);
      });

  // Check differential/pullback type.
  // Get vector type: the associated type of the value result type.
  auto vectorTy = valueResultConf->getTypeWitnessByName(
      valueResultType, ctx.Id_TangentVector);

  // Compute expected differential/pullback type.
  auto funcEltType = funcResultElt.getType();
  Type expectedFuncEltType;
  if (kind == AutoDiffAssociatedFunctionKind::JVP) {
    auto diffParams = map<SmallVector<AnyFunctionType::Param, 4>>(
        diffParamElts, [&](TupleTypeElt elt) {
          return AnyFunctionType::Param(elt.getType());
        });
    expectedFuncEltType = FunctionType::get(diffParams, vectorTy);
  } else {
    expectedFuncEltType = FunctionType::get({AnyFunctionType::Param(vectorTy)},
                                            TupleType::get(diffParamElts, ctx));
  }
  expectedFuncEltType = expectedFuncEltType->mapTypeOutOfContext();

  // Check if differential/pullback type matches expected type.
  if (!funcEltType->isEqual(expectedFuncEltType)) {
    // Emit differential/pullback type mismatch error on attribute.
    TC.diagnose(attr->getLocation(),
                diag::differentiating_attr_result_func_type_mismatch,
                funcResultElt.getName(), originalFn->getFullName());
    // Emit note with expected differential/pullback type on actual type
    // location.
    auto *tupleReturnTypeRepr =
        cast<TupleTypeRepr>(derivative->getBodyResultTypeLoc().getTypeRepr());
    auto *funcEltTypeRepr = tupleReturnTypeRepr->getElementType(1);
    TC.diagnose(funcEltTypeRepr->getStartLoc(),
                diag::differentiating_attr_result_func_type_mismatch_note,
                funcResultElt.getName(), expectedFuncEltType)
        .highlight(funcEltTypeRepr->getSourceRange());
    // Emit note showing original function location, if possible.
    if (originalFn->getLoc().isValid())
      TC.diagnose(originalFn->getLoc(),
                  diag::differentiating_attr_result_func_original_note,
                  originalFn->getFullName());
    attr->setInvalid();
    return;
  }

  // Reject different-file retroactive derivatives.
  // TODO(TF-136): Full support for cross-file/cross-module retroactive
  // differentiability will require SIL differentiability witnesses and lots of
  // plumbing.
  if (originalFn->getParentSourceFile() != derivative->getParentSourceFile()) {
    diagnoseAndRemoveAttr(
        attr, diag::differentiating_attr_not_in_same_file_as_original);
    return;
  }

  // Compute derivative generic requirements that are not satisfied by original
  // function.
  SmallVector<Requirement, 8> derivativeRequirements;
  if (auto derivativeGenSig = derivative->getGenericSignature()) {
    auto originalGenSig = originalFn->getGenericSignature();
    for (auto req : derivativeGenSig->getRequirements())
      if (!originalGenSig->isRequirementSatisfied(req))
        derivativeRequirements.push_back(req);
  }

  // Try to find a `@differentiable` attribute on the original function with the
  // same differentiation parameters.
  DifferentiableAttr *da = nullptr;
  for (auto *cda : originalFn->getAttrs().getAttributes<DifferentiableAttr>())
    if (checkedWrtParamIndices == cda->getParameterIndices())
      da = const_cast<DifferentiableAttr *>(cda);
  // If the original function does not have a `@differentiable` attribute with
  // the same differentiation parameters, create one.
  if (!da) {
    da = DifferentiableAttr::create(ctx, /*implicit*/ true, attr->AtLoc,
                                    attr->getRange(), checkedWrtParamIndices,
                                    /*jvp*/ None, /*vjp*/ None,
                                    derivativeRequirements);
    switch (kind) {
    case AutoDiffAssociatedFunctionKind::JVP:
      da->setJVPFunction(derivative);
      break;
    case AutoDiffAssociatedFunctionKind::VJP:
      da->setVJPFunction(derivative);
      break;
    }
    auto insertion = ctx.DifferentiableAttrs.try_emplace(
        {originalFn, checkedWrtParamIndices}, da);
    // Valid `@differentiable` attributes are uniqued by their parameter
    // indices. Reject duplicate attributes for the same decl and parameter
    // indices pair.
    if (!insertion.second && insertion.first->getSecond() != da) {
      diagnoseAndRemoveAttr(da, diag::differentiable_attr_duplicate);
      return;
    }
    originalFn->getAttrs().add(da);
    return;
  }
  // If the original function has a `@differentiable` attribute with the same
  // differentiation parameters, check if the `@differentiable` attribute
  // already has a different registered derivative. If so, emit an error on the
  // `@differentiating` attribute. Otherwise, register the derivative in the
  // `@differentiable` attribute.
  switch (kind) {
  case AutoDiffAssociatedFunctionKind::JVP:
    // If there's a different registered derivative, emit an error.
    if ((da->getJVP() &&
         da->getJVP()->Name.getBaseName() != derivative->getBaseName()) ||
        (da->getJVPFunction() && da->getJVPFunction() != derivative)) {
      diagnoseAndRemoveAttr(
          attr, diag::differentiating_attr_original_already_has_derivative,
          originalFn->getFullName());
      return;
    }
    da->setJVPFunction(derivative);
    break;
  case AutoDiffAssociatedFunctionKind::VJP:
    // If there's a different registered derivative, emit an error.
    if ((da->getVJP() &&
         da->getVJP()->Name.getBaseName() != derivative->getBaseName()) ||
        (da->getVJPFunction() && da->getVJPFunction() != derivative)) {
      diagnoseAndRemoveAttr(
          attr, diag::differentiating_attr_original_already_has_derivative,
          originalFn->getFullName());
      return;
    }
    da->setVJPFunction(derivative);
    break;
  }
}

static bool
compilerEvaluableAllowedInExtensionDecl(ExtensionDecl *extensionDecl) {
  auto extendedTypeKind = extensionDecl->getExtendedType()->getKind();
  return extendedTypeKind == TypeKind::Enum ||
         extendedTypeKind == TypeKind::Protocol ||
         extendedTypeKind == TypeKind::Struct ||
         extendedTypeKind == TypeKind::BoundGenericEnum ||
         extendedTypeKind == TypeKind::BoundGenericStruct;
}

void AttributeChecker::visitCompilerEvaluableAttr(CompilerEvaluableAttr *attr) {
  // Check that the function is defined in an allowed context.
  // TODO(marcrasi): In many cases, we can probably generate a more informative
  // error message than just saying that it's "not allowed here". (Like "not
  // allowed in a class [point at the class decl], put it at the top level or in
  // a struct instead").
  auto declContext = D->getDeclContext();
  switch (declContext->getContextKind()) {
  case DeclContextKind::AbstractFunctionDecl:
    // Nested functions are okay.
    break;
  case DeclContextKind::ExtensionDecl:
    // Enum, Protocol, and Struct extensions are okay. For Enums and Structs
    // extensions, the extended type must be compiler-representable.
    // TODO(marcrasi): Check that the extended type is compiler-representable.
    if (!compilerEvaluableAllowedInExtensionDecl(
            cast<ExtensionDecl>(declContext))) {
      TC.diagnose(D, diag::compiler_evaluable_bad_context);
      attr->setInvalid();
      return;
    }
    break;
  case DeclContextKind::FileUnit:
    // Top level functions are okay.
    break;
  case DeclContextKind::GenericTypeDecl:
    switch (cast<GenericTypeDecl>(declContext)->getKind()) {
    case DeclKind::Enum:
      // Enums are okay, if they are compiler-representable.
      // TODO(marcrasi): Check that it's compiler-representable.
      break;
    case DeclKind::Struct:
      // Structs are okay, if they are compiler-representable.
      // TODO(marcrasi): Check that it's compiler-representable.
      break;
    default:
      TC.diagnose(D, diag::compiler_evaluable_bad_context);
      attr->setInvalid();
      return;
    }
    break;
  default:
    TC.diagnose(D, diag::compiler_evaluable_bad_context);
    attr->setInvalid();
    return;
  }

  // Check that the signature only has allowed types.
  // TODO(marcrasi): Do this.

  // For @compilerEvaluable to be truly valid, the function body must also
  // follow certain rules. We can only check these rules after the body is type
  // checked, and it's not type checked yet, so we check these rules later in
  // TypeChecker::checkFunctionBodyCompilerEvaluable().
}

// SWIFT_ENABLE_TENSORFLOW
void AttributeChecker::visitNoDerivativeAttr(NoDerivativeAttr *attr) {
  auto *vd = dyn_cast<VarDecl>(D);
  if (attr->isImplicit())
    return;
  if (!vd || vd->isStatic()) {
    diagnoseAndRemoveAttr(attr,
        diag::noderivative_only_on_stored_properties_in_differentiable_structs);
    return;
  }
  auto *structDecl = dyn_cast<StructDecl>(vd->getDeclContext());
  if (!structDecl) {
    diagnoseAndRemoveAttr(attr,
        diag::noderivative_only_on_stored_properties_in_differentiable_structs);
    return;
  }
  if (!conformsToDifferentiableInModule(
          structDecl->getDeclaredInterfaceType(), D->getModuleContext())) {
    diagnoseAndRemoveAttr(attr,
        diag::noderivative_only_on_stored_properties_in_differentiable_structs);
    return;
  }
}

void TypeChecker::checkDeclAttributes(Decl *D) {
  AttributeChecker Checker(*this, D);

  for (auto attr : D->getAttrs()) {
    if (attr->isValid())
      Checker.visit(attr);
  }
}

void TypeChecker::checkTypeModifyingDeclAttributes(VarDecl *var) {
  if (!var->hasType())
    return;

  if (auto *attr = var->getAttrs().getAttribute<ReferenceOwnershipAttr>())
    checkReferenceOwnershipAttr(var, attr);
}

void TypeChecker::checkReferenceOwnershipAttr(VarDecl *var,
                                              ReferenceOwnershipAttr *attr) {
  // Don't check ownership attribute if the declaration is already marked invalid.
  if (var->isInvalid())
    return;

  Type type = var->getType();
  Type interfaceType = var->getInterfaceType();

  // Just stop if we've already processed this declaration.
  if (type->is<ReferenceStorageType>())
    return;

  auto ownershipKind = attr->get();

  // A weak variable must have type R? or R! for some ownership-capable type R.
  auto underlyingType = type->getOptionalObjectType();
  auto isOptional = bool(underlyingType);

  switch (optionalityOf(ownershipKind)) {
  case ReferenceOwnershipOptionality::Disallowed:
    if (isOptional) {
      diagnose(var->getStartLoc(), diag::invalid_ownership_with_optional,
               ownershipKind)
        .fixItReplace(attr->getRange(), "weak");
      attr->setInvalid();
    }
    break;
  case ReferenceOwnershipOptionality::Allowed:
    break;
  case ReferenceOwnershipOptionality::Required:
    if (var->isLet()) {
      diagnose(var->getStartLoc(), diag::invalid_ownership_is_let,
               ownershipKind);
      attr->setInvalid();
    }

    if (!isOptional) {
      attr->setInvalid();

      // @IBOutlet has its own diagnostic when the property type is
      // non-optional.
      if (var->getAttrs().hasAttribute<IBOutletAttr>())
        break;

      auto diag = diagnose(var->getStartLoc(),
                           diag::invalid_ownership_not_optional,
                           ownershipKind,
                           OptionalType::get(type));
      auto typeRange = var->getTypeSourceRangeForDiagnostics();
      if (type->hasSimpleTypeRepr()) {
        diag.fixItInsertAfter(typeRange.End, "?");
      } else {
        diag.fixItInsert(typeRange.Start, "(")
          .fixItInsertAfter(typeRange.End, ")?");
      }
    }
    break;
  }

  if (!underlyingType)
    underlyingType = type;

  if (!underlyingType->allowsOwnership()) {
    auto D = diag::invalid_ownership_type;

    if (underlyingType->isExistentialType() ||
        underlyingType->is<ArchetypeType>()) {
      // Suggest the possibility of adding a class bound.
      D = diag::invalid_ownership_protocol_type;
    }

    diagnose(var->getStartLoc(), D, ownershipKind, underlyingType);
    attr->setInvalid();
  }

  auto PDC = dyn_cast<ProtocolDecl>((var->getDeclContext()));
  if (PDC && !PDC->isObjC()) {
    // Ownership does not make sense in protocols, except for "weak" on
    // properties of Objective-C protocols.
    auto D = Context.isSwiftVersionAtLeast(5)
           ? diag::ownership_invalid_in_protocols
           : diag::ownership_invalid_in_protocols_compat_warning;
    diagnose(attr->getLocation(), D, ownershipKind)
      .fixItRemove(attr->getRange());
    attr->setInvalid();
  }

  if (attr->isInvalid())
    return;

  // Change the type to the appropriate reference storage type.
  var->setType(ReferenceStorageType::get(
      type, ownershipKind, Context));
  var->setInterfaceType(ReferenceStorageType::get(
      interfaceType, ownershipKind, Context));
}

Optional<Diag<>>
TypeChecker::diagnosticIfDeclCannotBePotentiallyUnavailable(const Decl *D) {
  DeclContext *DC = D->getDeclContext();
  // Do not permit potential availability of script-mode global variables;
  // their initializer expression is not lazily evaluated, so this would
  // not be safe.
  if (isa<VarDecl>(D) && DC->isModuleScopeContext() &&
      DC->getParentSourceFile()->isScriptMode()) {
    return diag::availability_global_script_no_potential;
  }

  // For now, we don't allow stored properties to be potentially unavailable.
  // We will want to support these eventually, but we haven't figured out how
  // this will interact with Definite Initialization, deinitializers and
  // resilience yet.
  if (auto *VD = dyn_cast<VarDecl>(D)) {
    // Globals and statics are lazily initialized, so they are safe
    // for potential unavailability. Note that if D is a global in script
    // mode (which are not lazy) then we will already have returned
    // a diagnosis above.
    bool lazilyInitializedStored = VD->isStatic() ||
                                   VD->getAttrs().hasAttribute<LazyAttr>() ||
                                   DC->isModuleScopeContext();

    if (VD->hasStorage() && !lazilyInitializedStored) {
      return diag::availability_stored_property_no_potential;
    }
  }

  return None;
}

static bool shouldBlockImplicitDynamic(Decl *D) {
  if (D->getAttrs().hasAttribute<NonObjCAttr>() ||
      D->getAttrs().hasAttribute<SILGenNameAttr>() ||
      D->getAttrs().hasAttribute<TransparentAttr>() ||
      D->getAttrs().hasAttribute<InlinableAttr>())
    return true;
  return false;
}
void TypeChecker::addImplicitDynamicAttribute(Decl *D) {
  if (!D->getModuleContext()->isImplicitDynamicEnabled())
    return;

  // Add the attribute if the decl kind allows it and it is not an accessor
  // decl. Accessor decls should always infer the var/subscript's attribute.
  if (!DeclAttribute::canAttributeAppearOnDecl(DAK_Dynamic, D) ||
      isa<AccessorDecl>(D))
    return;

  // Don't add dynamic if decl is inlinable or tranparent.
  if (shouldBlockImplicitDynamic(D))
   return;

  if (auto *FD = dyn_cast<FuncDecl>(D)) {
    // Don't add dynamic to defer bodies.
    if (FD->isDeferBody())
      return;
    // Don't add dynamic to functions with a cdecl.
    if (FD->getAttrs().hasAttribute<CDeclAttr>())
      return;
    // Don't add dynamic to local function definitions.
    if (!FD->getDeclContext()->isTypeContext() &&
        FD->getDeclContext()->isLocalContext())
      return;
  }

  // Don't add dynamic if accessor is inlinable or tranparent.
  if (auto *asd = dyn_cast<AbstractStorageDecl>(D)) {
    for (auto *accessor : asd->getAllAccessors()) {
      if (!accessor->isImplicit() && shouldBlockImplicitDynamic(accessor))
        return;
    }
  }

  if (auto *VD = dyn_cast<VarDecl>(D)) {
    // Don't turn stored into computed properties. This could conflict with
    // exclusivity checking.
    // If there is a didSet or willSet function we allow dynamic replacement.
    if (VD->hasStorage() && !VD->getDidSetFunc() && !VD->getWillSetFunc())
      return;
    // Don't add dynamic to local variables.
    if (VD->getDeclContext()->isLocalContext())
      return;
    // Don't add to implicit variables.
    if (VD->isImplicit())
      return;
  }

  if (!D->getAttrs().hasAttribute<DynamicAttr>() &&
      !D->getAttrs().hasAttribute<DynamicReplacementAttr>()) {
    auto attr = new (D->getASTContext()) DynamicAttr(/*implicit=*/true);
    D->getAttrs().add(attr);
  }
}<|MERGE_RESOLUTION|>--- conflicted
+++ resolved
@@ -846,9 +846,7 @@
 
   void visitNonOverrideAttr(NonOverrideAttr *attr);
   void visitCustomAttr(CustomAttr *attr);
-<<<<<<< HEAD
   void visitPropertyWrapperAttr(PropertyWrapperAttr *attr);
-=======
   void visitPropertyDelegateAttr(PropertyDelegateAttr *attr);
 
   // SWIFT_ENABLE_TENSORFLOW
@@ -856,7 +854,6 @@
   void visitDifferentiatingAttr(DifferentiatingAttr *attr);
   void visitCompilerEvaluableAttr(CompilerEvaluableAttr *attr);
   void visitNoDerivativeAttr(NoDerivativeAttr *attr);
->>>>>>> cec88da4
 };
 } // end anonymous namespace
 
