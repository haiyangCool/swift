--- conflicted
+++ resolved
@@ -625,17 +625,13 @@
       // Copy over the existing bindings, dividing the constraints up
       // into "favored" and non-favored lists.
       SmallVector<Constraint *, 4> favoredConstraints;
-<<<<<<< HEAD
-      for (auto oldConstraint : oldConstraints)
-        if (oldConstraint->getOverloadChoice().isDecl() &&
-            isFavored(oldConstraint->getOverloadChoice().getDecl()))
-=======
       SmallVector<Constraint *, 4> fallbackConstraints;
       for (auto oldConstraint : oldConstraints) {
+        if (!oldConstraint->getOverloadChoice().isDecl())
+          continue;
         auto decl = oldConstraint->getOverloadChoice().getDecl();
         if (!decl->getAttrs().isUnavailable(CS.getASTContext()) &&
             isFavored(decl))
->>>>>>> 53305f1e
           favoredConstraints.push_back(oldConstraint);
         else
           fallbackConstraints.push_back(oldConstraint);
