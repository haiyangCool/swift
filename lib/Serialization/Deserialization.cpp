--- conflicted
+++ resolved
@@ -2546,7 +2546,6 @@
         break;
       }
 
-<<<<<<< HEAD
       // SWIFT_ENABLE_TENSORFLOW
       case decls_block::Differentiable_DECL_ATTR: {
         AutoDiffMode autodiffMode = AutoDiffMode::Reverse;
@@ -2614,7 +2613,8 @@
         diffAttr->setJVPFunction(jvpDecl);
         diffAttr->setVJPFunction(vjpDecl);
         Attr = diffAttr;
-=======
+        break;
+      }
       case decls_block::DynamicReplacement_DECL_ATTR: {
         bool isImplicit;
         uint64_t numArgs;
@@ -2636,7 +2636,6 @@
         Attr = DynamicReplacementAttr::create(
             ctx, DeclName(ctx, baseName, ArrayRef<Identifier>(pieces)),
             cast<AbstractFunctionDecl>(*replacedFunDecl));
->>>>>>> a820992c
         break;
       }
 
@@ -4525,15 +4524,9 @@
   case decls_block::FUNCTION_TYPE:
   case decls_block::GENERIC_FUNCTION_TYPE: {
     TypeID resultID;
-<<<<<<< HEAD
     // SWIFT_ENABLE_TENSORFLOW
     uint8_t rawRepresentation, rawDifferentiability;
-    
-    bool autoClosure = false, noescape = false, throws = false;
-=======
-    uint8_t rawRepresentation;
     bool noescape = false, throws;
->>>>>>> a820992c
     GenericSignature *genericSig = nullptr;
 
     if (recordID == decls_block::FUNCTION_TYPE) {
@@ -4569,13 +4562,9 @@
       return nullptr;
     }
     
-<<<<<<< HEAD
-    auto info = FunctionType::ExtInfo(*representation, autoClosure, noescape,
-                                      // SWIFT_ENABLE_TENSORFLOW
-                                      throws, *diffability);
-=======
-    auto info = FunctionType::ExtInfo(*representation, noescape, throws);
->>>>>>> a820992c
+    // SWIFT_ENABLE_TENSORFLOW
+    auto info = FunctionType::ExtInfo(*representation, noescape, throws,
+                                      *diffability);
 
     auto resultTy = getTypeChecked(resultID);
     if (!resultTy)
