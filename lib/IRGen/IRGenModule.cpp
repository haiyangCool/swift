//===--- IRGenModule.cpp - Swift Global LLVM IR Generation ----------------===//
//
// This source file is part of the Swift.org open source project
//
// Copyright (c) 2014 - 2017 Apple Inc. and the Swift project authors
// Licensed under Apache License v2.0 with Runtime Library Exception
//
// See https://swift.org/LICENSE.txt for license information
// See https://swift.org/CONTRIBUTORS.txt for the list of Swift project authors
//
//===----------------------------------------------------------------------===//
//
//  This file implements IR generation for global declarations in Swift.
//
//===----------------------------------------------------------------------===//

#include "swift/AST/Availability.h"
#include "swift/AST/ASTContext.h"
#include "swift/AST/Module.h"
#include "swift/AST/DiagnosticsIRGen.h"
#include "swift/AST/IRGenOptions.h"
#include "swift/Basic/Dwarf.h"
#include "swift/Demangling/ManglingMacros.h"
#include "swift/ClangImporter/ClangImporter.h"
#include "swift/IRGen/Linking.h"
#include "swift/Runtime/RuntimeFnWrappersGen.h"
#include "swift/Runtime/Config.h"
#include "clang/AST/ASTContext.h"
#include "clang/Basic/CharInfo.h"
#include "clang/Basic/TargetInfo.h"
#include "clang/CodeGen/CodeGenABITypes.h"
#include "clang/CodeGen/ModuleBuilder.h"
#include "clang/CodeGen/SwiftCallingConv.h"
#include "clang/Lex/Preprocessor.h"
#include "clang/Lex/PreprocessorOptions.h"
#include "clang/Lex/HeaderSearch.h"
#include "clang/Lex/HeaderSearchOptions.h"
#include "clang/Basic/CodeGenOptions.h"
#include "llvm/IR/IRBuilder.h"
#include "llvm/IR/Constants.h"
#include "llvm/IR/DataLayout.h"
#include "llvm/IR/DerivedTypes.h"
#include "llvm/IR/Intrinsics.h"
#include "llvm/IR/MDBuilder.h"
#include "llvm/IR/Module.h"
#include "llvm/IR/Type.h"
#include "llvm/ADT/PointerUnion.h"
#include "llvm/Support/ErrorHandling.h"
#include "llvm/Support/MD5.h"

#include "ConformanceDescription.h"
#include "GenEnum.h"
#include "GenIntegerLiteral.h"
#include "GenType.h"
#include "IRGenModule.h"
#include "IRGenDebugInfo.h"
#include "ProtocolInfo.h"
#include "StructLayout.h"

#include <initializer_list>

using namespace swift;
using namespace irgen;
using llvm::Attribute;

const unsigned DefaultAS = 0;

/// A helper for creating LLVM struct types.
static llvm::StructType *createStructType(IRGenModule &IGM,
                                          StringRef name,
                                  std::initializer_list<llvm::Type*> types,
                                          bool packed = false) {
  return llvm::StructType::create(IGM.getLLVMContext(),
                                  ArrayRef<llvm::Type*>(types.begin(),
                                                        types.size()),
                                  name, packed);
};

/// A helper for creating pointer-to-struct types.
static llvm::PointerType *createStructPointerType(IRGenModule &IGM,
                                                  StringRef name,
                                  std::initializer_list<llvm::Type*> types) {
  return createStructType(IGM, name, types)->getPointerTo(DefaultAS);
};

static clang::CodeGenerator *createClangCodeGenerator(ASTContext &Context,
                                                 llvm::LLVMContext &LLVMContext,
                                                      IRGenOptions &Opts,
                                                      StringRef ModuleName) {
  auto Loader = Context.getClangModuleLoader();
  auto *Importer = static_cast<ClangImporter*>(&*Loader);
  assert(Importer && "No clang module loader!");
  auto &ClangContext = Importer->getClangASTContext();

  auto &CGO = Importer->getClangCodeGenOpts();
  CGO.OptimizationLevel = Opts.shouldOptimize() ? 3 : 0;
  CGO.DisableFPElim = Opts.DisableFPElim;
  CGO.DiscardValueNames = !Opts.shouldProvideValueNames();
  switch (Opts.DebugInfoLevel) {
  case IRGenDebugInfoLevel::None:
    CGO.setDebugInfo(clang::codegenoptions::DebugInfoKind::NoDebugInfo);
    break;
  case IRGenDebugInfoLevel::LineTables:
    CGO.setDebugInfo(clang::codegenoptions::DebugInfoKind::DebugLineTablesOnly);
    break;
  case IRGenDebugInfoLevel::ASTTypes:
  case IRGenDebugInfoLevel::DwarfTypes:
    CGO.DebugTypeExtRefs = true;
    CGO.setDebugInfo(clang::codegenoptions::DebugInfoKind::FullDebugInfo);
    break;
  }
  switch (Opts.DebugInfoFormat) {
  case IRGenDebugInfoFormat::None:
    break;
  case IRGenDebugInfoFormat::DWARF:
    CGO.DebugCompilationDir = Opts.DebugCompilationDir;
    CGO.DwarfVersion = Opts.DWARFVersion;
    CGO.DwarfDebugFlags = Opts.DebugFlags;
    break;
  case IRGenDebugInfoFormat::CodeView:
    CGO.EmitCodeView = true;
    CGO.DebugCompilationDir = Opts.DebugCompilationDir;
    // This actually contains the debug flags for codeview.
    CGO.DwarfDebugFlags = Opts.DebugFlags;
    break;
  }

  auto &HSI = Importer->getClangPreprocessor()
                  .getHeaderSearchInfo()
                  .getHeaderSearchOpts();
  auto &PPO = Importer->getClangPreprocessor().getPreprocessorOpts();
  auto *ClangCodeGen = clang::CreateLLVMCodeGen(ClangContext.getDiagnostics(),
                                                ModuleName, HSI, PPO, CGO,
                                                LLVMContext);
  ClangCodeGen->Initialize(ClangContext);
  return ClangCodeGen;
}

IRGenModule::IRGenModule(IRGenerator &irgen,
                         std::unique_ptr<llvm::TargetMachine> &&target,
                         SourceFile *SF, llvm::LLVMContext &LLVMContext,
                         StringRef ModuleName, StringRef OutputFilename,
                         StringRef MainInputFilenameForDebugInfo)
    : IRGen(irgen), Context(irgen.SIL.getASTContext()),
      ClangCodeGen(createClangCodeGenerator(Context, LLVMContext, irgen.Opts,
                                            ModuleName)),
      Module(*ClangCodeGen->GetModule()), LLVMContext(Module.getContext()),
      DataLayout(irgen.getClangDataLayout()),
      Triple(irgen.getEffectiveClangTriple()), TargetMachine(std::move(target)),
      silConv(irgen.SIL), OutputFilename(OutputFilename),
      MainInputFilenameForDebugInfo(MainInputFilenameForDebugInfo),
      TargetInfo(SwiftTargetInfo::get(*this)), DebugInfo(nullptr),
      ModuleHash(nullptr), ObjCInterop(Context.LangOpts.EnableObjCInterop),
      UseDarwinPreStableABIBit(Context.LangOpts.UseDarwinPreStableABIBit),
      Types(*new TypeConverter(*this)) {
  irgen.addGenModule(SF, this);

  auto &opts = irgen.Opts;

  EnableValueNames = opts.shouldProvideValueNames();
  
  VoidTy = llvm::Type::getVoidTy(getLLVMContext());
  Int1Ty = llvm::Type::getInt1Ty(getLLVMContext());
  Int8Ty = llvm::Type::getInt8Ty(getLLVMContext());
  Int16Ty = llvm::Type::getInt16Ty(getLLVMContext());
  Int32Ty = llvm::Type::getInt32Ty(getLLVMContext());
  Int32PtrTy = Int32Ty->getPointerTo();
  Int64Ty = llvm::Type::getInt64Ty(getLLVMContext());
  Int8PtrTy = llvm::Type::getInt8PtrTy(getLLVMContext());
  Int8PtrPtrTy = Int8PtrTy->getPointerTo(0);
  SizeTy = DataLayout.getIntPtrType(getLLVMContext(), /*addrspace*/ 0);

  // For the relative address type, we want to use the int32 bit type
  // on most architectures, e.g. x86_64, because it produces valid
  // fixups/relocations. The exception is 16-bit architectures,
  // so we shorten the relative address type there.
  if (SizeTy->getBitWidth()<32) {
    RelativeAddressTy = SizeTy;
  } else {
    RelativeAddressTy = Int32Ty;
  }

  RelativeAddressPtrTy = RelativeAddressTy->getPointerTo();

  FloatTy = llvm::Type::getFloatTy(getLLVMContext());
  DoubleTy = llvm::Type::getDoubleTy(getLLVMContext());

  auto CI = static_cast<ClangImporter*>(&*Context.getClangModuleLoader());
  assert(CI && "no clang module loader");
  auto &clangASTContext = CI->getClangASTContext();

  ObjCBoolTy = Int1Ty;
  if (clangASTContext.getTargetInfo().useSignedCharForObjCBool())
    ObjCBoolTy = Int8Ty;

  RefCountedStructTy =
    llvm::StructType::create(getLLVMContext(), "swift.refcounted");
  RefCountedPtrTy = RefCountedStructTy->getPointerTo(/*addrspace*/ 0);
  RefCountedNull = llvm::ConstantPointerNull::get(RefCountedPtrTy);

  // For now, references storage types are just pointers.
#define CHECKED_REF_STORAGE(Name, name, ...) \
  Name##ReferencePtrTy = \
    createStructPointerType(*this, "swift." #name, { RefCountedPtrTy });
#include "swift/AST/ReferenceStorage.def"

  // A type metadata record is the structure pointed to by the canonical
  // address point of a type metadata.  This is at least one word, and
  // potentially more than that, past the start of the actual global
  // structure.
  TypeMetadataStructTy = createStructType(*this, "swift.type", {
    MetadataKindTy          // MetadataKind Kind;
  });
  TypeMetadataPtrTy = TypeMetadataStructTy->getPointerTo(DefaultAS);

  TypeMetadataResponseTy = createStructType(*this, "swift.metadata_response", {
    TypeMetadataPtrTy,
    SizeTy
  });

  OffsetPairTy = llvm::StructType::get(getLLVMContext(), { SizeTy, SizeTy });

  // The TypeLayout structure, including all possible trailing components.
  FullTypeLayoutTy = createStructType(*this, "swift.full_type_layout", {
    SizeTy, // size
    SizeTy, // flags
    SizeTy, // alignment
    SizeTy  // extra inhabitant flags (optional)
  });

  TypeLayoutTy = createStructType(*this, "swift.type_layout", {
    SizeTy, // size
    SizeTy, // stride
    Int32Ty, // flags
    Int32Ty // extra inhabitant count
  });

  // A protocol descriptor describes a protocol. It is not type metadata in
  // and of itself, but is referenced in the structure of existential type
  // metadata records.
  ProtocolDescriptorStructTy = createStructType(*this, "swift.protocol", {
    Int8PtrTy,              // objc isa
    Int8PtrTy,              // name
    Int8PtrTy,              // inherited protocols
    Int8PtrTy,              // required objc instance methods
    Int8PtrTy,              // required objc class methods
    Int8PtrTy,              // optional objc instance methods
    Int8PtrTy,              // optional objc class methods
    Int8PtrTy,              // objc properties
    Int32Ty,                // size
    Int32Ty,                // flags
    Int32Ty,                // total requirement count
    Int32Ty,                // requirements array
    RelativeAddressTy,      // superclass
    RelativeAddressTy       // associated type names
  });
  
  ProtocolDescriptorPtrTy = ProtocolDescriptorStructTy->getPointerTo();

  ProtocolRequirementStructTy =
      createStructType(*this, "swift.protocol_requirement", {
    Int32Ty,                // flags
    RelativeAddressTy,      // default implementation
  });
  
  // A tuple type metadata record has a couple extra fields.
  auto tupleElementTy = createStructType(*this, "swift.tuple_element_type", {
    TypeMetadataPtrTy,      // Metadata *Type;
    SizeTy                  // size_t Offset;
  });
  TupleTypeMetadataPtrTy = createStructPointerType(*this, "swift.tuple_type", {
    TypeMetadataStructTy,   // (base)
    SizeTy,                 // size_t NumElements;
    Int8PtrTy,              // const char *Labels;
    llvm::ArrayType::get(tupleElementTy, 0) // Element Elements[];
  });

  // A full type metadata record is basically just an adjustment to the
  // address point of a type metadata.  Resilience may cause
  // additional data to be laid out prior to this address point.
  FullTypeMetadataStructTy = createStructType(*this, "swift.full_type", {
    WitnessTablePtrTy,
    TypeMetadataStructTy
  });
  FullTypeMetadataPtrTy = FullTypeMetadataStructTy->getPointerTo(DefaultAS);

  DeallocatingDtorTy = llvm::FunctionType::get(VoidTy, RefCountedPtrTy, false);
  llvm::Type *dtorPtrTy = DeallocatingDtorTy->getPointerTo();

  // A full heap metadata is basically just an additional small prefix
  // on a full metadata, used for metadata corresponding to heap
  // allocations.
  FullHeapMetadataStructTy =
                  createStructType(*this, "swift.full_heapmetadata", {
    dtorPtrTy,
    WitnessTablePtrTy,
    TypeMetadataStructTy
  });
  FullHeapMetadataPtrTy = FullHeapMetadataStructTy->getPointerTo(DefaultAS);

  // A full box metadata is non-type heap metadata for a heap allocation of a
  // single value. The box tracks the offset to the value inside the box.
  FullBoxMetadataStructTy =
                  createStructType(*this, "swift.full_boxmetadata", {
    dtorPtrTy,
    WitnessTablePtrTy,
    TypeMetadataStructTy,
    Int32Ty,
    CaptureDescriptorPtrTy,
  });
  FullBoxMetadataPtrTy = FullBoxMetadataStructTy->getPointerTo(DefaultAS);

  // This must match struct HeapObject in the runtime.
  llvm::Type *refCountedElts[] = {TypeMetadataPtrTy, IntPtrTy};
  RefCountedStructTy->setBody(refCountedElts);
  RefCountedStructSize =
    Size(DataLayout.getStructLayout(RefCountedStructTy)->getSizeInBytes());

  PtrSize = Size(DataLayout.getPointerSize(DefaultAS));

  FunctionPairTy = createStructType(*this, "swift.function", {
    FunctionPtrTy,
    RefCountedPtrTy,
  });

  OpaqueTy = llvm::StructType::create(LLVMContext, "swift.opaque");
  OpaquePtrTy = OpaqueTy->getPointerTo(DefaultAS);
  NoEscapeFunctionPairTy = createStructType(*this, "swift.noescape.function", {
    FunctionPtrTy,
    OpaquePtrTy,
  });

  ProtocolRecordTy =
    createStructType(*this, "swift.protocolref", {
      RelativeAddressTy
    });
  ProtocolRecordPtrTy = ProtocolRecordTy->getPointerTo();

  ProtocolConformanceDescriptorTy
    = createStructType(*this, "swift.protocol_conformance_descriptor", {
      RelativeAddressTy,
      RelativeAddressTy,
      RelativeAddressTy,
      Int32Ty
    });
  ProtocolConformanceDescriptorPtrTy
    = ProtocolConformanceDescriptorTy->getPointerTo(DefaultAS);

  TypeContextDescriptorTy
    = llvm::StructType::create(LLVMContext, "swift.type_descriptor");
  TypeContextDescriptorPtrTy
    = TypeContextDescriptorTy->getPointerTo(DefaultAS);

  ClassContextDescriptorTy =
        llvm::StructType::get(LLVMContext, {
    Int32Ty, // context flags
    Int32Ty, // parent
    Int32Ty, // name
    Int32Ty, // kind
    Int32Ty, // accessor function
    Int32Ty, // num fields
    Int32Ty, // field offset vector
    Int32Ty, // is_reflectable flag
    Int32Ty, // (Generics Descriptor) argument offset
    Int32Ty, // (Generics Descriptor) num params
    Int32Ty, // (Generics Descriptor) num requirements
    Int32Ty, // (Generics Descriptor) num key arguments
    Int32Ty, // (Generics Descriptor) num extra arguments
    Int32Ty, // (VTable Descriptor) offset
    Int32Ty, // (VTable Descriptor) size
    Int32Ty, // (Methods Descriptor) accessor
    Int32Ty, // (Methods Descriptor) flags
  }, /*packed=*/true);

  MethodDescriptorStructTy
    = createStructType(*this, "swift.method_descriptor", {
      Int32Ty,
      RelativeAddressTy,
    });

  MethodOverrideDescriptorStructTy
    = createStructType(*this, "swift.method_override_descriptor", {
      RelativeAddressTy,
      RelativeAddressTy,
      RelativeAddressTy
    });

  TypeMetadataRecordTy
    = createStructType(*this, "swift.type_metadata_record", {
      RelativeAddressTy
    });
  TypeMetadataRecordPtrTy
    = TypeMetadataRecordTy->getPointerTo(DefaultAS);

  FieldDescriptorTy
    = llvm::StructType::create(LLVMContext, "swift.field_descriptor");
  FieldDescriptorPtrTy = FieldDescriptorTy->getPointerTo(DefaultAS);
  FieldDescriptorPtrPtrTy = FieldDescriptorPtrTy->getPointerTo(DefaultAS);

  FixedBufferTy = nullptr;
  for (unsigned i = 0; i != MaxNumValueWitnesses; ++i)
    ValueWitnessTys[i] = nullptr;

  ObjCPtrTy = llvm::StructType::create(getLLVMContext(), "objc_object")
                ->getPointerTo(DefaultAS);
  BridgeObjectPtrTy = llvm::StructType::create(getLLVMContext(), "swift.bridge")
                ->getPointerTo(DefaultAS);

  ObjCClassStructTy = llvm::StructType::create(LLVMContext, "objc_class");
  ObjCClassPtrTy = ObjCClassStructTy->getPointerTo(DefaultAS);
  llvm::Type *objcClassElts[] = {
    ObjCClassPtrTy,
    ObjCClassPtrTy,
    OpaquePtrTy,
    OpaquePtrTy,
    IntPtrTy
  };
  ObjCClassStructTy->setBody(objcClassElts);

  ObjCSuperStructTy = llvm::StructType::create(LLVMContext, "objc_super");
  ObjCSuperPtrTy = ObjCSuperStructTy->getPointerTo(DefaultAS);
  llvm::Type *objcSuperElts[] = {
    ObjCPtrTy,
    ObjCClassPtrTy
  };
  ObjCSuperStructTy->setBody(objcSuperElts);
  
  ObjCBlockStructTy = llvm::StructType::create(LLVMContext, "objc_block");
  ObjCBlockPtrTy = ObjCBlockStructTy->getPointerTo(DefaultAS);
  llvm::Type *objcBlockElts[] = {
    ObjCClassPtrTy, // isa
    Int32Ty,        // flags
    Int32Ty,        // reserved
    FunctionPtrTy,  // invoke function pointer
    Int8PtrTy,      // TODO: block descriptor pointer.
                    // We will probably need a struct type for that at some
                    // point too.
  };
  ObjCBlockStructTy->setBody(objcBlockElts);

  // Class _Nullable callback(Class _Nonnull cls, void * _Nullable arg);
  llvm::Type *params[] = { ObjCClassPtrTy, Int8PtrTy };
  ObjCUpdateCallbackTy = llvm::FunctionType::get(ObjCClassPtrTy, params, false);

  // The full class stub structure, including a word before the address point.
  ObjCFullResilientClassStubTy = createStructType(*this, "objc_full_class_stub", {
    SizeTy, // zero padding to appease the linker
    SizeTy, // isa pointer -- always 1
    ObjCUpdateCallbackTy->getPointerTo() // the update callback
  });

  // What we actually export.
  ObjCResilientClassStubTy = createStructType(*this, "objc_class_stub", {
    SizeTy, // isa pointer -- always 1
    ObjCUpdateCallbackTy->getPointerTo() // the update callback
  });

  auto ErrorStructTy = llvm::StructType::create(LLVMContext, "swift.error");
  // ErrorStruct is currently opaque to the compiler.
  ErrorPtrTy = ErrorStructTy->getPointerTo(DefaultAS);
  
  llvm::Type *openedErrorTriple[] = {
    OpaquePtrTy,
    TypeMetadataPtrTy,
    WitnessTablePtrTy,
  };
  OpenedErrorTripleTy = llvm::StructType::get(getLLVMContext(),
                                              openedErrorTriple,
                                              /*packed*/ false);
  OpenedErrorTriplePtrTy = OpenedErrorTripleTy->getPointerTo(DefaultAS);

  WitnessTablePtrPtrTy = WitnessTablePtrTy->getPointerTo(DefaultAS);
  
  // todo
  OpaqueTypeDescriptorTy = TypeContextDescriptorTy;
  OpaqueTypeDescriptorPtrTy = OpaqueTypeDescriptorTy->getPointerTo();

  InvariantMetadataID = LLVMContext.getMDKindID("invariant.load");
  InvariantNode = llvm::MDNode::get(LLVMContext, {});
  DereferenceableID = LLVMContext.getMDKindID("dereferenceable");
  
  C_CC = llvm::CallingConv::C;
  // TODO: use "tinycc" on platforms that support it
  DefaultCC = SWIFT_DEFAULT_LLVM_CC;
  SwiftCC = llvm::CallingConv::Swift;

  if (opts.DebugInfoLevel > IRGenDebugInfoLevel::None)
    DebugInfo = IRGenDebugInfo::createIRGenDebugInfo(IRGen.Opts, *CI, *this,
                                                     Module,
                                                 MainInputFilenameForDebugInfo);

  initClangTypeConverter();

  if (ClangASTContext) {
    auto atomicBoolTy = ClangASTContext->getAtomicType(ClangASTContext->BoolTy);
    AtomicBoolSize = Size(ClangASTContext->getTypeSize(atomicBoolTy));
    AtomicBoolAlign = Alignment(ClangASTContext->getTypeSize(atomicBoolTy));
  }

  IsSwiftErrorInRegister =
    clang::CodeGen::swiftcall::isSwiftErrorLoweredInRegister(
      ClangCodeGen->CGM());

  DynamicReplacementsTy =
      llvm::StructType::get(getLLVMContext(), {Int8PtrPtrTy, Int8PtrTy});
  DynamicReplacementsPtrTy = DynamicReplacementsTy->getPointerTo(DefaultAS);

  DynamicReplacementLinkEntryTy =
      llvm::StructType::create(getLLVMContext(), "swift.dyn_repl_link_entry");
  DynamicReplacementLinkEntryPtrTy =
      DynamicReplacementLinkEntryTy->getPointerTo(DefaultAS);
  llvm::Type *linkEntryFields[] = {
    Int8PtrTy, // function pointer.
    DynamicReplacementLinkEntryPtrTy // next.
  };
  DynamicReplacementLinkEntryTy->setBody(linkEntryFields);

  DynamicReplacementKeyTy = createStructType(*this, "swift.dyn_repl_key",
                                             {RelativeAddressTy, Int32Ty});
}

IRGenModule::~IRGenModule() {
  destroyClangTypeConverter();
  destroyMetadataLayoutMap();
  delete &Types;
}

static bool isReturnAttribute(llvm::Attribute::AttrKind Attr);

// Explicitly listing these constants is an unfortunate compromise for
// making the database file much more compact.
//
// They have to be non-local because otherwise we'll get warnings when
// a particular x-macro expansion doesn't use one.
namespace RuntimeConstants {
  const auto ReadNone = llvm::Attribute::ReadNone;
  const auto ReadOnly = llvm::Attribute::ReadOnly;
  const auto NoReturn = llvm::Attribute::NoReturn;
  const auto NoUnwind = llvm::Attribute::NoUnwind;
  const auto ZExt = llvm::Attribute::ZExt;
  const auto FirstParamReturned = llvm::Attribute::Returned;

  const auto AlwaysAvailable = RuntimeAvailability::AlwaysAvailable;
  const auto AvailableByCompatibilityLibrary =
      RuntimeAvailability::AvailableByCompatibilityLibrary;
  const auto ConditionallyAvailable =
      RuntimeAvailability::ConditionallyAvailable;
} // namespace RuntimeConstants

// We don't use enough attributes to justify generalizing the
// RuntimeFunctions.def FUNCTION macro. Instead, special case the one attribute
// associated with the return type not the function type.
static bool isReturnAttribute(llvm::Attribute::AttrKind Attr) {
  return Attr == llvm::Attribute::ZExt;
}
// Similar to the 'return' attribute we assume that the 'returned' attributed is
// associated with the first function parameter.
static bool isReturnedAttribute(llvm::Attribute::AttrKind Attr) {
  return Attr == llvm::Attribute::Returned;
}

namespace {
bool isStandardLibrary(const llvm::Module &M) {
  if (auto *Flags = M.getNamedMetadata("swift.module.flags")) {
    for (const auto *F : Flags->operands()) {
      const auto *Key = dyn_cast_or_null<llvm::MDString>(F->getOperand(0));
      if (!Key)
        continue;

      const auto *Value =
          dyn_cast_or_null<llvm::ConstantAsMetadata>(F->getOperand(1));
      if (!Value)
        continue;

      if (Key->getString() == "standard-library")
        return cast<llvm::ConstantInt>(Value->getValue())->isOne();
    }
  }
  return false;
}
}

bool IRGenModule::isStandardLibrary() const {
  return ::isStandardLibrary(Module);
}

llvm::Constant *swift::getRuntimeFn(llvm::Module &Module,
                      llvm::Constant *&cache,
                      const char *name,
                      llvm::CallingConv::ID cc,
                      RuntimeAvailability availability,
                      ASTContext *context,
                      llvm::ArrayRef<llvm::Type*> retTypes,
                      llvm::ArrayRef<llvm::Type*> argTypes,
                      ArrayRef<Attribute::AttrKind> attrs) {

  if (cache)
    return cache;

  bool isWeakLinked = false;
  std::string functionName(name);

  auto isFeatureAvailable = [&]() -> bool {
    auto deploymentAvailability =
        AvailabilityContext::forDeploymentTarget(*context);
    auto featureAvailability = context->getSwift51Availability();
    return deploymentAvailability.isContainedIn(featureAvailability);
  };

  switch (availability) {
  case RuntimeAvailability::AlwaysAvailable:
    // Nothing to do.
    break;
  case RuntimeAvailability::ConditionallyAvailable: {
    isWeakLinked = !isFeatureAvailable();
    break;
  }
  case RuntimeAvailability::AvailableByCompatibilityLibrary: {
    if (!isFeatureAvailable())
      functionName.append("50");
    break;
  }
  }

  llvm::Type *retTy;
  if (retTypes.size() == 1)
    retTy = *retTypes.begin();
  else
    retTy = llvm::StructType::get(Module.getContext(),
                                  {retTypes.begin(), retTypes.end()},
                                  /*packed*/ false);
  auto fnTy = llvm::FunctionType::get(retTy,
                                      {argTypes.begin(), argTypes.end()},
                                      /*isVararg*/ false);

<<<<<<< HEAD
  cache =
      cast<llvm::Function>(Module.getOrInsertFunction(name, fnTy).getCallee());
=======
  cache = Module.getOrInsertFunction(functionName.c_str(), fnTy);
>>>>>>> 04f74b87

  // Add any function attributes and set the calling convention.
  if (auto fn = dyn_cast<llvm::Function>(cache)) {
    fn->setCallingConv(cc);

    bool IsExternal =
        fn->getLinkage() == llvm::GlobalValue::AvailableExternallyLinkage ||
        (fn->getLinkage() == llvm::GlobalValue::ExternalLinkage &&
         fn->isDeclaration());

    if (!isStandardLibrary(Module) && IsExternal &&
        ::useDllStorage(llvm::Triple(Module.getTargetTriple())))
      fn->setDLLStorageClass(llvm::GlobalValue::DLLImportStorageClass);
    
    if (IsExternal && isWeakLinked
        && !::useDllStorage(llvm::Triple(Module.getTargetTriple())))
      fn->setLinkage(llvm::GlobalValue::ExternalWeakLinkage);

    llvm::AttrBuilder buildFnAttr;
    llvm::AttrBuilder buildRetAttr;
    llvm::AttrBuilder buildFirstParamAttr;

    for (auto Attr : attrs) {
      if (isReturnAttribute(Attr))
        buildRetAttr.addAttribute(Attr);
      else if (isReturnedAttribute(Attr))
        buildFirstParamAttr.addAttribute(Attr);
      else
        buildFnAttr.addAttribute(Attr);
    }
    fn->addAttributes(llvm::AttributeList::FunctionIndex, buildFnAttr);
    fn->addAttributes(llvm::AttributeList::ReturnIndex, buildRetAttr);
    fn->addParamAttrs(0, buildFirstParamAttr);
  }

  return cache;
}

#define QUOTE(...) __VA_ARGS__
#define STR(X)     #X

#define FUNCTION(ID, NAME, CC, AVAILABILITY, RETURNS, ARGS, ATTRS) \
  FUNCTION_IMPL(ID, NAME, CC, AVAILABILITY, QUOTE(RETURNS), QUOTE(ARGS), QUOTE(ATTRS))

#define RETURNS(...) { __VA_ARGS__ }
#define ARGS(...) { __VA_ARGS__ }
#define NO_ARGS {}
#define ATTRS(...) { __VA_ARGS__ }
#define NO_ATTRS {}

#define FUNCTION_IMPL(ID, NAME, CC, AVAILABILITY, RETURNS, ARGS, ATTRS)        \
  llvm::Constant *IRGenModule::get##ID##Fn() {                                 \
    using namespace RuntimeConstants;                                          \
    return getRuntimeFn(Module, ID##Fn, #NAME, CC,                             \
                        AVAILABILITY, &this->Context,                          \
                        RETURNS, ARGS, ATTRS);                                 \
  }

#include "swift/Runtime/RuntimeFunctions.def"

std::pair<llvm::GlobalVariable *, llvm::Constant *>
IRGenModule::createStringConstant(StringRef Str,
  bool willBeRelativelyAddressed, StringRef sectionName) {
  // If not, create it.  This implicitly adds a trailing null.
  auto init = llvm::ConstantDataArray::getString(LLVMContext, Str);
  auto global = new llvm::GlobalVariable(Module, init->getType(), true,
                                         llvm::GlobalValue::PrivateLinkage,
                                         init);
  // FIXME: ld64 crashes resolving relative references to coalesceable symbols.
  // rdar://problem/22674524
  // If we intend to relatively address this string, don't mark it with
  // unnamed_addr to prevent it from going into the cstrings section and getting
  // coalesced.
  if (!willBeRelativelyAddressed)
    global->setUnnamedAddr(llvm::GlobalValue::UnnamedAddr::Global);

  if (!sectionName.empty())
    global->setSection(sectionName);

  // Drill down to make an i8*.
  auto zero = llvm::ConstantInt::get(SizeTy, 0);
  llvm::Constant *indices[] = { zero, zero };
  auto address = llvm::ConstantExpr::getInBoundsGetElementPtr(
    global->getValueType(), global, indices);

  return { global, address };
}

#define KNOWN_METADATA_ACCESSOR(NAME, SYM)                                     \
  llvm::Constant *IRGenModule::get##NAME() {                                   \
    if (NAME)                                                                  \
      return NAME;                                                             \
    NAME = Module.getOrInsertGlobal(SYM, FullTypeMetadataStructTy);            \
    if (useDllStorage() && !isStandardLibrary())                               \
      ApplyIRLinkage(IRLinkage::ExternalImport)                                \
          .to(cast<llvm::GlobalVariable>(NAME));                               \
    return NAME;                                                               \
  }

KNOWN_METADATA_ACCESSOR(EmptyTupleMetadata,
                        MANGLE_AS_STRING(METADATA_SYM(EMPTY_TUPLE_MANGLING)))
KNOWN_METADATA_ACCESSOR(AnyExistentialMetadata,
                        MANGLE_AS_STRING(METADATA_SYM(ANY_MANGLING)))
KNOWN_METADATA_ACCESSOR(AnyObjectExistentialMetadata,
                        MANGLE_AS_STRING(METADATA_SYM(ANYOBJECT_MANGLING)))

#undef KNOWN_METADATA_ACCESSOR

llvm::Constant *IRGenModule::getObjCEmptyCachePtr() {
  if (ObjCEmptyCachePtr)
    return ObjCEmptyCachePtr;

  if (ObjCInterop) {
    // struct objc_cache _objc_empty_cache;
    ObjCEmptyCachePtr = Module.getOrInsertGlobal("_objc_empty_cache",
                                                 OpaquePtrTy->getElementType());
    ApplyIRLinkage(IRLinkage::ExternalImport)
        .to(cast<llvm::GlobalVariable>(ObjCEmptyCachePtr));
  } else {
    // FIXME: Remove even the null value per rdar://problem/18801263
    ObjCEmptyCachePtr = llvm::ConstantPointerNull::get(OpaquePtrTy);
  }
  return ObjCEmptyCachePtr;
}

llvm::Constant *IRGenModule::getObjCEmptyVTablePtr() {
  // IMP _objc_empty_vtable;

  // On recent Darwin platforms, this symbol is defined at
  // runtime as an absolute symbol with the value of null. Older ObjCs
  // didn't guarantee _objc_empty_vtable to be nil, but Swift doesn't
  // deploy far enough back for that to be a concern.

  // FIXME: When !ObjCInterop, we should remove even the null value per
  // rdar://problem/18801263

  if (!ObjCEmptyVTablePtr)
    ObjCEmptyVTablePtr = llvm::ConstantPointerNull::get(OpaquePtrTy);

  return ObjCEmptyVTablePtr;
}

Address IRGenModule::getAddrOfObjCISAMask() {
  // This symbol is only exported by the runtime if the platform uses
  // isa masking.
  assert(TargetInfo.hasISAMasking());
  if (!ObjCISAMaskPtr) {
    ObjCISAMaskPtr = Module.getOrInsertGlobal("swift_isaMask", IntPtrTy);
    ApplyIRLinkage(IRLinkage::ExternalImport)
        .to(cast<llvm::GlobalVariable>(ObjCISAMaskPtr));
  }
  return Address(ObjCISAMaskPtr, getPointerAlignment());
}

ModuleDecl *IRGenModule::getSwiftModule() const {
  return IRGen.SIL.getSwiftModule();
}

AvailabilityContext IRGenModule::getAvailabilityContext() const {
  return AvailabilityContext::forDeploymentTarget(Context);
}

Lowering::TypeConverter &IRGenModule::getSILTypes() const {
  return IRGen.SIL.Types;
}

clang::CodeGen::CodeGenModule &IRGenModule::getClangCGM() const {
  return ClangCodeGen->CGM();
}

llvm::Module *IRGenModule::getModule() const {
  return ClangCodeGen->GetModule();
}

llvm::Module *IRGenModule::releaseModule() {
  return ClangCodeGen->ReleaseModule();
}

bool IRGenerator::canEmitWitnessTableLazily(SILWitnessTable *wt) {
  if (Opts.UseJIT)
    return false;

  // Regardless of the access level, if the witness table is shared it means
  // we can safely not emit it. Every other module which needs it will generate
  // its own shared copy of it.
  if (wt->getLinkage() == SILLinkage::Shared)
    return true;

  NominalTypeDecl *ConformingTy =
    wt->getConformingType()->getNominalOrBoundGenericNominal();

  switch (ConformingTy->getEffectiveAccess()) {
    case AccessLevel::Private:
    case AccessLevel::FilePrivate:
      return true;

    case AccessLevel::Internal:
      return PrimaryIGM->getSILModule().isWholeModule();

    default:
      return false;
  }
  llvm_unreachable("switch does not handle all cases");
}

void IRGenerator::addLazyWitnessTable(const ProtocolConformance *Conf) {
  if (auto *wt = SIL.lookUpWitnessTable(Conf, /*deserializeLazily=*/false)) {
    // Add it to the queue if it hasn't already been put there.
    if (canEmitWitnessTableLazily(wt) &&
        LazilyEmittedWitnessTables.insert(wt).second) {
      assert(!FinishedEmittingLazyDefinitions);
      LazyWitnessTables.push_back(wt);
    }
  }
}

void IRGenerator::addClassForEagerInitialization(ClassDecl *ClassDecl) {
  if (!ClassDecl->getAttrs().hasAttribute<StaticInitializeObjCMetadataAttr>())
    return;

  assert(!ClassDecl->isGenericContext());
  assert(!ClassDecl->hasClangNode());

  ClassesForEagerInitialization.push_back(ClassDecl);
}

llvm::AttributeList IRGenModule::getAllocAttrs() {
  if (AllocAttrs.isEmpty()) {
    AllocAttrs =
        llvm::AttributeList::get(LLVMContext, llvm::AttributeList::ReturnIndex,
                                 llvm::Attribute::NoAlias);
    AllocAttrs =
        AllocAttrs.addAttribute(LLVMContext, llvm::AttributeList::FunctionIndex,
                                llvm::Attribute::NoUnwind);
  }
  return AllocAttrs;
}

/// Disable thumb-mode until debugger support is there.
bool swift::irgen::shouldRemoveTargetFeature(StringRef feature) {
  return feature == "+thumb-mode";
}

/// Construct initial function attributes from options.
void IRGenModule::constructInitialFnAttributes(llvm::AttrBuilder &Attrs,
                                               OptimizationMode FuncOptMode) {
  // Add DisableFPElim. 
  if (!IRGen.Opts.DisableFPElim) {
    Attrs.addAttribute("no-frame-pointer-elim", "false");
  } else {
    Attrs.addAttribute("no-frame-pointer-elim", "true");
    Attrs.addAttribute("no-frame-pointer-elim-non-leaf");
  }

  // Add target-cpu and target-features if they are non-null.
  auto *Clang = static_cast<ClangImporter *>(Context.getClangModuleLoader());
  clang::TargetOptions &ClangOpts = Clang->getTargetInfo().getTargetOpts();

  std::string &CPU = ClangOpts.CPU;
  if (CPU != "")
    Attrs.addAttribute("target-cpu", CPU);

  std::vector<std::string> Features;
  for (auto &F : ClangOpts.Features)
    if (!shouldRemoveTargetFeature(F))
        Features.push_back(F);

  if (!Features.empty()) {
    SmallString<64> allFeatures;
    // Sort so that the target features string is canonical.
    std::sort(Features.begin(), Features.end());
    interleave(Features, [&](const std::string &s) {
      allFeatures.append(s);
    }, [&]{
      allFeatures.push_back(',');
    });
    Attrs.addAttribute("target-features", allFeatures);
  }
  if (FuncOptMode == OptimizationMode::NotSet)
    FuncOptMode = IRGen.Opts.OptMode;
  if (FuncOptMode == OptimizationMode::ForSize)
    Attrs.addAttribute(llvm::Attribute::MinSize);
}

llvm::AttributeList IRGenModule::constructInitialAttributes() {
  llvm::AttrBuilder b;
  constructInitialFnAttributes(b);
  return llvm::AttributeList::get(LLVMContext,
                                  llvm::AttributeList::FunctionIndex, b);
}

llvm::Constant *IRGenModule::getInt32(uint32_t value) {
  return llvm::ConstantInt::get(Int32Ty, value);
}

llvm::Constant *IRGenModule::getSize(Size size) {
  return llvm::ConstantInt::get(SizeTy, size.getValue());
}

llvm::Constant *IRGenModule::getOpaquePtr(llvm::Constant *ptr) {
  return llvm::ConstantExpr::getBitCast(ptr, Int8PtrTy);
}

static void appendEncodedName(raw_ostream &os, StringRef name) {
  if (clang::isValidIdentifier(name)) {
    os << "_" << name;
  } else {
    for (auto c : name)
      os.write_hex(static_cast<uint8_t>(c));
  }
}

static void appendEncodedName(llvm::SmallVectorImpl<char> &buf,
                              StringRef name) {
  llvm::raw_svector_ostream os{buf};
  appendEncodedName(os, name);
}

StringRef
swift::irgen::encodeForceLoadSymbolName(llvm::SmallVectorImpl<char> &buf,
                                        StringRef name) {
  llvm::raw_svector_ostream os{buf};
  os << "_swift_FORCE_LOAD_$";
  appendEncodedName(os, name);
  return os.str();
}

llvm::SmallString<32> getTargetDependentLibraryOption(const llvm::Triple &T,
                                                      StringRef library) {
  llvm::SmallString<32> buffer;

  if (T.isWindowsMSVCEnvironment() || T.isWindowsItaniumEnvironment()) {
    bool quote = library.find(' ') != StringRef::npos;

    buffer += "/DEFAULTLIB:";
    if (quote)
      buffer += '"';
    buffer += library;
    if (!library.endswith_lower(".lib"))
      buffer += ".lib";
    if (quote)
      buffer += '"';
  } else if (T.isPS4()) {
    bool quote = library.find(' ') != StringRef::npos;

    buffer += "\01";
    if (quote)
      buffer += '"';
    buffer += library;
    if (quote)
      buffer += '"';
  } else {
    buffer += "-l";
    buffer += library;
  }

  return buffer;
}

void IRGenModule::addLinkLibrary(const LinkLibrary &linkLib) {
  llvm::LLVMContext &ctx = Module.getContext();

  switch (linkLib.getKind()) {
  case LibraryKind::Library: {
    llvm::SmallString<32> opt =
        getTargetDependentLibraryOption(Triple, linkLib.getName());
    AutolinkEntries.push_back(
        llvm::MDNode::get(ctx, llvm::MDString::get(ctx, opt)));
    break;
  }
  case LibraryKind::Framework: {
    // If we're supposed to disable autolinking of this framework, bail out.
    auto &frameworks = IRGen.Opts.DisableAutolinkFrameworks;
    if (std::find(frameworks.begin(), frameworks.end(), linkLib.getName())
          != frameworks.end())
      return;

    llvm::Metadata *args[] = {
      llvm::MDString::get(ctx, "-framework"),
      llvm::MDString::get(ctx, linkLib.getName())
    };
    AutolinkEntries.push_back(llvm::MDNode::get(ctx, args));
    break;
  }
  }

  if (linkLib.shouldForceLoad()) {
    llvm::SmallString<64> buf;
    encodeForceLoadSymbolName(buf, linkLib.getName());
    auto ForceImportThunk = cast<llvm::Function>(
        Module.getOrInsertFunction(buf, llvm::FunctionType::get(VoidTy, false))
            .getCallee());

    const IRLinkage IRL =
        llvm::Triple(Module.getTargetTriple()).isOSBinFormatCOFF()
            ? IRLinkage::ExternalImport
            : IRLinkage::ExternalWeakImport;
    ApplyIRLinkage(IRL).to(cast<llvm::GlobalValue>(ForceImportThunk));

    buf += "_$";
    appendEncodedName(buf, IRGen.Opts.ModuleName);

    if (!Module.getGlobalVariable(buf.str())) {
      auto ref = new llvm::GlobalVariable(Module, ForceImportThunk->getType(),
                                          /*isConstant=*/true,
                                          llvm::GlobalValue::WeakODRLinkage,
                                          ForceImportThunk, buf.str());
      ApplyIRLinkage(IRLinkage::InternalWeakODR).to(ref);
      auto casted = llvm::ConstantExpr::getBitCast(ref, Int8PtrTy);
      LLVMUsed.push_back(casted);
    }
  }
}

static bool replaceModuleFlagsEntry(llvm::LLVMContext &Ctx,
                                    llvm::Module &Module, StringRef EntryName,
                                    llvm::Module::ModFlagBehavior Behavior,
                                    llvm::Metadata *Val) {
  auto *ModuleFlags = Module.getModuleFlagsMetadata();

  for (unsigned I = 0, E = ModuleFlags->getNumOperands(); I != E; ++I) {
    llvm::MDNode *Op = ModuleFlags->getOperand(I);
    llvm::MDString *ID = cast<llvm::MDString>(Op->getOperand(1));

    if (ID->getString().equals(EntryName)) {

      // Create the new entry.
      llvm::Type *Int32Ty = llvm::Type::getInt32Ty(Ctx);
      llvm::Metadata *Ops[3] = {llvm::ConstantAsMetadata::get(
                                    llvm::ConstantInt::get(Int32Ty, Behavior)),
                                llvm::MDString::get(Ctx, EntryName), Val};

      ModuleFlags->setOperand(I, llvm::MDNode::get(Ctx, Ops));
      return true;
    }
  }
  llvm_unreachable("Could not replace old linker options entry?");
}

/// Returns true if the object file generated by \p IGM will be the "first"
/// object file in the module. This lets us determine where to put a symbol
/// that must be unique.
static bool isFirstObjectFileInModule(IRGenModule &IGM) {
  if (IGM.getSILModule().isWholeModule())
    return IGM.IRGen.getPrimaryIGM() == &IGM;

  const DeclContext *DC = IGM.getSILModule().getAssociatedContext();
  if (!DC)
    return false;

  assert(!isa<ModuleDecl>(DC) && "that would be a whole module build");
  assert(isa<FileUnit>(DC) && "compiling something smaller than a file?");
  ModuleDecl *containingModule = cast<FileUnit>(DC)->getParentModule();
  return containingModule->getFiles().front() == DC;
}

void IRGenModule::emitAutolinkInfo() {
  // Collect the linker options already in the module (from ClangCodeGen).
  // FIXME: This constant should be vended by LLVM somewhere.
  auto *Metadata = Module.getOrInsertNamedMetadata("llvm.linker.options");
  for (llvm::MDNode *LinkOption : Metadata->operands())
    AutolinkEntries.push_back(LinkOption);

  // Remove duplicates.
  llvm::SmallPtrSet<llvm::MDNode *, 4> knownAutolinkEntries;
  AutolinkEntries.erase(std::remove_if(AutolinkEntries.begin(),
                                       AutolinkEntries.end(),
                                       [&](llvm::MDNode *entry) -> bool {
                                         return !knownAutolinkEntries.insert(
                                                   entry).second;
                                       }),
                        AutolinkEntries.end());

  if ((TargetInfo.OutputObjectFormat == llvm::Triple::COFF &&
       !Triple.isOSCygMing()) ||
      TargetInfo.OutputObjectFormat == llvm::Triple::MachO || Triple.isPS4()) {

    // On platforms that support autolinking, continue to use the metadata.
    Metadata->clearOperands();
    for (auto *Entry : AutolinkEntries)
      Metadata->addOperand(Entry);

  } else {
    assert((TargetInfo.OutputObjectFormat == llvm::Triple::ELF ||
            TargetInfo.OutputObjectFormat == llvm::Triple::Wasm ||
            Triple.isOSCygMing()) &&
           "expected ELF output format or COFF format for Cygwin/MinGW");

    // Merge the entries into null-separated string.
    llvm::SmallString<64> EntriesString;
    for (auto &EntryNode : AutolinkEntries) {
      const llvm::MDNode *MD = cast<llvm::MDNode>(EntryNode);
      for (auto &Entry : MD->operands()) {
        const llvm::MDString *MS = cast<llvm::MDString>(Entry);
        EntriesString += MS->getString();
        EntriesString += '\0';
      }
    }
    auto EntriesConstant = llvm::ConstantDataArray::getString(
        LLVMContext, EntriesString, /*AddNull=*/false);

    auto var =
        new llvm::GlobalVariable(*getModule(), EntriesConstant->getType(), true,
                                 llvm::GlobalValue::PrivateLinkage,
                                 EntriesConstant, "_swift1_autolink_entries");
    var->setSection(".swift1_autolink_entries");
    var->setAlignment(getPointerAlignment().getValue());

    addUsedGlobal(var);
  }

  if (!IRGen.Opts.ForceLoadSymbolName.empty() &&
      isFirstObjectFileInModule(*this)) {
    llvm::SmallString<64> buf;
    encodeForceLoadSymbolName(buf, IRGen.Opts.ForceLoadSymbolName);
    auto ForceImportThunk =
        llvm::Function::Create(llvm::FunctionType::get(VoidTy, false),
                               llvm::GlobalValue::ExternalLinkage, buf,
                               &Module);
    ApplyIRLinkage(IRLinkage::ExternalExport).to(ForceImportThunk);

    auto BB = llvm::BasicBlock::Create(getLLVMContext(), "", ForceImportThunk);
    llvm::IRBuilder<> IRB(BB);
    IRB.CreateRetVoid();
  }
}

void IRGenModule::cleanupClangCodeGenMetadata() {
  // Remove llvm.ident that ClangCodeGen might have left in the module.
  auto *LLVMIdent = Module.getNamedMetadata("llvm.ident");
  if (LLVMIdent)
    Module.eraseNamedMetadata(LLVMIdent);

  // LLVM's object-file emission collects a fixed set of keys for the
  // image info.
  // Using "Objective-C Garbage Collection" as the key here is a hack,
  // but LLVM's object-file emission isn't general enough to collect
  // arbitrary keys to put in the image info.

  const char *ObjectiveCGarbageCollection = "Objective-C Garbage Collection";
  uint8_t Major, Minor;
  std::tie(Major, Minor) = version::getSwiftNumericVersion();
  uint32_t Value = (Major << 24) | (Minor << 16) | (swiftVersion << 8);

  if (Module.getModuleFlag(ObjectiveCGarbageCollection)) {
    bool FoundOldEntry = replaceModuleFlagsEntry(
        Module.getContext(), Module, ObjectiveCGarbageCollection,
        llvm::Module::Override,
        llvm::ConstantAsMetadata::get(
            llvm::ConstantInt::get(Int32Ty, Value)));

    (void)FoundOldEntry;
    assert(FoundOldEntry && "Could not replace old module flag entry?");
  } else
    Module.addModuleFlag(llvm::Module::Override,
                         ObjectiveCGarbageCollection,
                         Value);
}

bool IRGenModule::finalize() {
  const char *ModuleHashVarName = "llvm.swift_module_hash";
  if (IRGen.Opts.OutputKind == IRGenOutputKind::ObjectFile &&
      !Module.getGlobalVariable(ModuleHashVarName)) {
    // Create a global variable into which we will store the hash of the
    // module (used for incremental compilation).
    // We have to create the variable now (before we emit the global lists).
    // But we want to calculate the hash later because later we can do it
    // multi-threaded.
    llvm::MD5::MD5Result zero{};
    ArrayRef<uint8_t> ZeroArr(reinterpret_cast<uint8_t *>(&zero), sizeof(zero));
    auto *ZeroConst = llvm::ConstantDataArray::get(Module.getContext(), ZeroArr);
    ModuleHash = new llvm::GlobalVariable(Module, ZeroConst->getType(), true,
                                          llvm::GlobalValue::PrivateLinkage,
                                          ZeroConst, ModuleHashVarName);
    switch (TargetInfo.OutputObjectFormat) {
    case llvm::Triple::MachO:
      // On Darwin the linker ignores the __LLVM segment.
      ModuleHash->setSection("__LLVM,__swift_modhash");
      break;
    case llvm::Triple::ELF:
      ModuleHash->setSection(".swift_modhash");
      break;
    case llvm::Triple::COFF:
      ModuleHash->setSection(".sw5hash");
      break;
    default:
      llvm_unreachable("Don't know how to emit the module hash for the selected"
                       "object format.");
    }
    addUsedGlobal(ModuleHash);
  }
  emitLazyPrivateDefinitions();

  // Finalize clang IR-generation.
  finalizeClangCodeGen();

  // If that failed, report failure up and skip the final clean-up.
  if (!ClangCodeGen->GetModule())
    return false;

  emitAutolinkInfo();
  emitGlobalLists();
  if (DebugInfo)
    DebugInfo->finalize();
  cleanupClangCodeGenMetadata();

  return true;
}

/// Emit lazy definitions that have to be emitted in this specific
/// IRGenModule.
void IRGenModule::emitLazyPrivateDefinitions() {
  emitLazyObjCProtocolDefinitions();
}

llvm::MDNode *IRGenModule::createProfileWeights(uint64_t TrueCount,
                                                uint64_t FalseCount) const {
  uint64_t MaxWeight = std::max(TrueCount, FalseCount);
  uint64_t Scale = (MaxWeight > UINT32_MAX) ? UINT32_MAX : 1;
  uint32_t ScaledTrueCount = (TrueCount / Scale) + 1;
  uint32_t ScaledFalseCount = (FalseCount / Scale) + 1;
  llvm::MDBuilder MDHelper(getLLVMContext());
  return MDHelper.createBranchWeights(ScaledTrueCount, ScaledFalseCount);
}

void IRGenModule::unimplemented(SourceLoc loc, StringRef message) {
  Context.Diags.diagnose(loc, diag::irgen_unimplemented, message);
}

void IRGenModule::fatal_unimplemented(SourceLoc loc, StringRef message) {
  Context.Diags.diagnose(loc, diag::irgen_unimplemented, message);
  llvm::report_fatal_error(llvm::Twine("unimplemented IRGen feature! ") +
                             message);
}

void IRGenModule::error(SourceLoc loc, const Twine &message) {
  SmallVector<char, 128> buffer;
  Context.Diags.diagnose(loc, diag::irgen_failure,
                         message.toStringRef(buffer));
}

bool IRGenModule::useDllStorage() { return ::useDllStorage(Triple); }

void IRGenerator::addGenModule(SourceFile *SF, IRGenModule *IGM) {
  assert(GenModules.count(SF) == 0);
  GenModules[SF] = IGM;
  if (!PrimaryIGM) {
    PrimaryIGM = IGM;
  }
  Queue.push_back(IGM);
}

IRGenModule *IRGenerator::getGenModule(DeclContext *ctxt) {
  if (GenModules.size() == 1 || !ctxt) {
    return getPrimaryIGM();
  }
  SourceFile *SF = ctxt->getParentSourceFile();
  if (!SF) {
    return getPrimaryIGM();
  }
  IRGenModule *IGM = GenModules[SF];
  assert(IGM);
  return IGM;
}

IRGenModule *IRGenerator::getGenModule(SILFunction *f) {
  if (GenModules.size() == 1) {
    return getPrimaryIGM();
  }

  auto found = DefaultIGMForFunction.find(f);
  if (found != DefaultIGMForFunction.end())
    return found->second;

  if (auto *dc = f->getDeclContext())
    return getGenModule(dc);

  return getPrimaryIGM();
}

llvm::Triple IRGenerator::getEffectiveClangTriple() {
  auto CI = static_cast<ClangImporter *>(
      &*SIL.getASTContext().getClangModuleLoader());
  assert(CI && "no clang module loader");
  return llvm::Triple(CI->getTargetInfo().getTargetOpts().Triple);
}

const llvm::DataLayout &IRGenerator::getClangDataLayout() {
  return static_cast<ClangImporter *>(
             SIL.getASTContext().getClangModuleLoader())
      ->getTargetInfo()
      .getDataLayout();
  }<|MERGE_RESOLUTION|>--- conflicted
+++ resolved
@@ -633,12 +633,8 @@
                                       {argTypes.begin(), argTypes.end()},
                                       /*isVararg*/ false);
 
-<<<<<<< HEAD
   cache =
-      cast<llvm::Function>(Module.getOrInsertFunction(name, fnTy).getCallee());
-=======
-  cache = Module.getOrInsertFunction(functionName.c_str(), fnTy);
->>>>>>> 04f74b87
+      cast<llvm::Function>(Module.getOrInsertFunction(functionName.c_str(), fnTy).getCallee());
 
   // Add any function attributes and set the calling convention.
   if (auto fn = dyn_cast<llvm::Function>(cache)) {
