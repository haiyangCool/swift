
function(add_sourcekit_symbol_exports target_name export_file)
  # Makefile.rules contains special cases for different platforms.
  # We restrict ourselves to Darwin for the time being.
  if("${CMAKE_SYSTEM_NAME}" STREQUAL "Darwin")
    add_custom_command(OUTPUT symbol.exports
      COMMAND sed -e "s/^/_/" < ${export_file} > symbol.exports
      DEPENDS ${export_file}
      VERBATIM
      COMMENT "Creating export file for ${target_name}")
    add_custom_target(${target_name}_exports DEPENDS symbol.exports)
    set_property(DIRECTORY APPEND
      PROPERTY ADDITIONAL_MAKE_CLEAN_FILES symbol.exports)
    set_target_properties(${target_name}_exports PROPERTIES
      FOLDER "SourceKit libraries")

    get_property(srcs TARGET ${target_name} PROPERTY SOURCES)
    foreach(src ${srcs})
      get_filename_component(extension ${src} EXT)
      if(extension STREQUAL ".cpp")
        set(first_source_file ${src})
        break()
      endif()
    endforeach()

    # Force re-linking when the exports file changes. Actually, it
    # forces recompilation of the source file. The LINK_DEPENDS target
    # property only works for makefile-based generators.
    set_property(SOURCE ${first_source_file} APPEND PROPERTY
      OBJECT_DEPENDS ${CMAKE_CURRENT_BINARY_DIR}/symbol.exports)

    set_property(TARGET ${target_name} APPEND_STRING PROPERTY
                 LINK_FLAGS " -Wl,-exported_symbols_list,${CMAKE_CURRENT_BINARY_DIR}/symbol.exports")

    add_dependencies(${target_name} ${target_name}_exports)
  endif()
endfunction()

# Add default compiler and linker flags to 'target'.
#
# FIXME: this is a HACK.  All SourceKit CMake code using this function should be
# rewritten to use 'add_swift_host_library' or 'add_swift_target_library'.
function(add_sourcekit_default_compiler_flags target)
  set(sdk "${SWIFT_HOST_VARIANT_SDK}")
  set(arch "${SWIFT_HOST_VARIANT_ARCH}")
  set(c_compile_flags)
  set(link_flags)

  # Add variant-specific flags.
  set(build_type "${CMAKE_BUILD_TYPE}")
  set(enable_assertions "${LLVM_ENABLE_ASSERTIONS}")
  set(analyze_code_coverage "${SWIFT_ANALYZE_CODE_COVERAGE}")
  _add_variant_c_compile_flags(
    SDK "${sdk}"
    ARCH "${arch}"
    BUILD_TYPE "${build_type}"
    ENABLE_ASSERTIONS "${enable_assertions}"
    ANALYZE_CODE_COVERAGE "${analyze_code_coverage}"
    ENABLE_LTO "${SWIFT_TOOLS_ENABLE_LTO}"
    RESULT_VAR_NAME c_compile_flags)
  _add_variant_link_flags(
    SDK "${sdk}"
    ARCH "${arch}"
    BUILD_TYPE "${build_type}"
    ENABLE_ASSERTIONS "${enable_assertions}"
    ENABLE_LTO "${SWIFT_TOOLS_ENABLE_LTO}"
    LTO_OBJECT_NAME "${target}-${sdk}-${arch}"
    ANALYZE_CODE_COVERAGE "${analyze_code_coverage}"
    RESULT_VAR_NAME link_flags
    LINK_LIBRARIES_VAR_NAME link_libraries
    LIBRARY_SEARCH_DIRECTORIES_VAR_NAME library_search_directories)

  # SWIFT_ENABLE_TENSORFLOW
  if(SWIFT_ENABLE_TENSORFLOW)
    if("${CMAKE_SYSTEM_NAME}" STREQUAL "Darwin")
      # FIXME: This is a hack: adding rpaths with many `..` that jump across
      # frameworks is bad practice. It would be cleaner/more robust to copy
      # the TensorFlow libraries to sourcekitd.framework.
      list(APPEND link_flags
        "-Xlinker" "-rpath"
        "-Xlinker" "@loader_path/../../../swift/${SOURCEKIT_DEPLOYMENT_OS}"
        "-Xlinker" "-rpath"
        "-Xlinker" "@loader_path/../../../../../../../swift/${SOURCEKIT_DEPLOYMENT_OS}")
    endif()
  endif()

  # Convert variables to space-separated strings.
  _list_escape_for_shell("${c_compile_flags}" c_compile_flags)
  _list_escape_for_shell("${link_flags}" link_flags)

  # Set compilation and link flags.
  set_property(TARGET "${target}" APPEND_STRING PROPERTY
      COMPILE_FLAGS " ${c_compile_flags} -fblocks")
  set_property(TARGET "${target}" APPEND_STRING PROPERTY
      LINK_FLAGS " ${link_flags}")
  set_property(TARGET "${target}" APPEND PROPERTY LINK_LIBRARIES ${link_libraries})
  swift_target_link_search_directories("${target}" "${library_search_directories}")
endfunction()

# Add a new SourceKit library.
#
# Usage:
#   add_sourcekit_library(name     # Name of the library
#     [LINK_LIBS dep1 ...]         # Libraries this library will be linked with
#     [DEPENDS dep1 ...]           # Targets this library depends on
#     [LLVM_LINK_COMPONENTS comp1 ...]  # LLVM components this library depends on
#     [INSTALL_IN_COMPONENT comp]  # The Swift installation component that this library belongs to.
#     [SHARED]
#     source1 [source2 source3 ...]) # Sources to add into this library
macro(add_sourcekit_library name)
  cmake_parse_arguments(SOURCEKITLIB
      "SHARED"
      "INSTALL_IN_COMPONENT"
      "HEADERS;LINK_LIBS;DEPENDS;LLVM_LINK_COMPONENTS"
      ${ARGN})
  set(srcs ${SOURCEKITLIB_UNPARSED_ARGUMENTS})

  llvm_process_sources(srcs ${srcs})
  if(MSVC_IDE OR XCODE)
    # Add public headers
    file(RELATIVE_PATH lib_path
      ${SOURCEKIT_SOURCE_DIR}/lib/
      ${CMAKE_CURRENT_SOURCE_DIR}
    )
    if(NOT lib_path MATCHES "^[.][.]")
      file(GLOB_RECURSE headers
        ${SOURCEKIT_SOURCE_DIR}/include/SourceKit/${lib_path}/*.h
        ${SOURCEKIT_SOURCE_DIR}/include/SourceKit/${lib_path}/*.def
      )
      set_source_files_properties(${headers} PROPERTIES HEADER_FILE_ONLY ON)

      file(GLOB_RECURSE tds
        ${SOURCEKIT_SOURCE_DIR}/include/SourceKit/${lib_path}/*.td
      )
      source_group("TableGen descriptions" FILES ${tds})
      set_source_files_properties(${tds} PROPERTIES HEADER_FILE_ONLY ON)

      set(srcs ${srcs} ${headers} ${tds})
    endif()
  endif()
  if (MODULE)
    set(libkind MODULE)
  elseif(SOURCEKITLIB_SHARED)
    set(libkind SHARED)
  else()
    set(libkind)
  endif()
  add_library(${name} ${libkind} ${srcs})
  llvm_update_compile_flags(${name})

  set_output_directory(${name}
      BINARY_DIR ${SOURCEKIT_RUNTIME_OUTPUT_INTDIR}
      LIBRARY_DIR ${SOURCEKIT_LIBRARY_OUTPUT_INTDIR})

  if(LLVM_COMMON_DEPENDS)
    add_dependencies(${name} ${LLVM_COMMON_DEPENDS})
  endif(LLVM_COMMON_DEPENDS)

  if(SOURCEKITLIB_DEPENDS)
    add_dependencies(${name} ${SOURCEKITLIB_DEPENDS})
  endif(SOURCEKITLIB_DEPENDS)

  set(prefixed_link_libraries)
  foreach(dep ${SOURCEKITLIB_LINK_LIBS})
    if("${dep}" MATCHES "^clang")
      set(dep "${LLVM_LIBRARY_OUTPUT_INTDIR}/${CMAKE_STATIC_LIBRARY_PREFIX}${dep}${CMAKE_STATIC_LIBRARY_SUFFIX}")
    endif()
    list(APPEND prefixed_link_libraries "${dep}")
  endforeach()
  set(SOURCEKITLIB_LINK_LIBS "${prefixed_link_libraries}")

  if("${libkind}" STREQUAL "SHARED")
    target_link_libraries("${name}" PRIVATE ${SOURCEKITLIB_LINK_LIBS})
  else()
    target_link_libraries("${name}" INTERFACE ${SOURCEKITLIB_LINK_LIBS})
  endif()

  swift_common_llvm_config(${name} ${SOURCEKITLIB_LLVM_LINK_COMPONENTS})

  if(SOURCEKITLIB_SHARED AND EXPORTED_SYMBOL_FILE)
    add_sourcekit_symbol_exports(${name} ${EXPORTED_SYMBOL_FILE})
  endif()

  if("${CMAKE_SYSTEM_NAME}" STREQUAL "Darwin")
    if(SOURCEKITLIB_SHARED)
      set_target_properties(${name} PROPERTIES BUILD_WITH_INSTALL_RPATH TRUE)
      set_target_properties(${name} PROPERTIES INSTALL_NAME_DIR "@rpath")
    endif()
  endif()

  if("${CMAKE_SYSTEM_NAME}" STREQUAL "Linux")
    if(SOURCEKITLIB_SHARED)
      set_target_properties(${name} PROPERTIES BUILD_WITH_INSTALL_RPATH TRUE)
      set_target_properties(${name} PROPERTIES INSTALL_RPATH "$ORIGIN/../lib/swift/linux:/usr/lib/swift/linux")
    endif()
  endif()

  if("${SOURCEKITLIB_INSTALL_IN_COMPONENT}" STREQUAL "")
    if(SOURCEKITLIB_SHARED)
      set(SOURCEKITLIB_INSTALL_IN_COMPONENT tools)
    else()
      set(SOURCEKITLIB_INSTALL_IN_COMPONENT dev)
    endif()
  endif()
  swift_install_in_component(TARGETS ${name}
                             LIBRARY DESTINATION "lib${LLVM_LIBDIR_SUFFIX}"
                             ARCHIVE DESTINATION "lib${LLVM_LIBDIR_SUFFIX}"
                             RUNTIME DESTINATION "bin"
                             COMPONENT "${SOURCEKITLIB_INSTALL_IN_COMPONENT}")
  swift_install_in_component(FILES ${SOURCEKITLIB_HEADERS}
                             DESTINATION "include/SourceKit"
                             COMPONENT "${SOURCEKITLIB_INSTALL_IN_COMPONENT}")
  set_target_properties(${name} PROPERTIES FOLDER "SourceKit libraries")
  add_sourcekit_default_compiler_flags("${name}")
endmacro()

# Add a new SourceKit executable.
#
# Usage:
#   add_sourcekit_executable(name        # Name of the executable
#     [LINK_LIBS dep1 ...]               # Libraries this executable depends on
#     [LLVM_LINK_COMPONENTS comp1 ...] # LLVM components this executable
#                                        # depends on
#     [EXCLUDE_FROM_ALL]              # Whether to exclude this executable from
#                                     # the ALL_BUILD target
#     source1 [source2 source3 ...])  # Sources to add into this executable
macro(add_sourcekit_executable name)
  cmake_parse_arguments(SOURCEKITEXE
    "EXCLUDE_FROM_ALL"
    ""
<<<<<<< HEAD
    "C_COMPILE_FLAGS;LINK_LIBS;LLVM_COMPONENT_DEPENDS"
=======
    "LINK_LIBS;LLVM_LINK_COMPONENTS"
>>>>>>> 3b4bb196
    ${ARGN})

  if (${SOURCEKITEXE_EXCLUDE_FROM_ALL})
    add_executable(${name} EXCLUDE_FROM_ALL ${SOURCEKITEXE_UNPARSED_ARGUMENTS})
  else()
    add_executable(${name} ${SOURCEKITEXE_UNPARSED_ARGUMENTS})
  endif()
  llvm_update_compile_flags(${name})
  set_output_directory(${name}
      BINARY_DIR ${SOURCEKIT_RUNTIME_OUTPUT_INTDIR}
      LIBRARY_DIR ${SOURCEKIT_LIBRARY_OUTPUT_INTDIR})

  # Add appropriate dependencies
  if(LLVM_COMMON_DEPENDS)
    add_dependencies(${name} ${LLVM_COMMON_DEPENDS})
  endif()

  target_link_libraries(${name} PRIVATE ${SOURCEKITEXE_LINK_LIBS})
  swift_common_llvm_config(${name} ${SOURCEKITEXE_LLVM_LINK_COMPONENTS})
  target_link_libraries(${name} PRIVATE ${LLVM_COMMON_LIBS})

  set_target_properties(${name} PROPERTIES FOLDER "SourceKit executables")
  if (NOT SWIFT_ASAN_BUILD)
    if("${CMAKE_SYSTEM_NAME}" STREQUAL "Darwin")
      set_target_properties(${name}
        PROPERTIES
        LINK_FLAGS "-Wl,-exported_symbol,_main")
    endif()
    if(SWIFT_ANALYZE_CODE_COVERAGE)
      set_property(TARGET "${name}" APPEND_STRING PROPERTY
        LINK_FLAGS " -fprofile-instr-generate -fcoverage-mapping")
    endif()
  endif()
  add_sourcekit_default_compiler_flags("${name}")
  set_property(TARGET "${name}" APPEND_STRING PROPERTY
	       COMPILE_FLAGS " ${SOURCEKITEXE_C_COMPILE_FLAGS}")
endmacro()

# Add a new SourceKit framework.
#
# Usage:
#   add_sourcekit_framework(name     # Name of the framework
#     [LINK_LIBS dep1 ...]           # Libraries this framework will link with
#     [LLVM_LINK_COMPONENTS comp1 ...]  # LLVM components this framework depends on
#     [MODULEMAP modulemap]          # Module map file for this framework
#     [INSTALL_IN_COMPONENT comp]    # The Swift installation component that this framework belongs to.
#     source1 [source2 source3 ...]) # Sources to add into this framework
macro(add_sourcekit_framework name)
  cmake_parse_arguments(SOURCEKITFW
    "" "MODULEMAP;INSTALL_IN_COMPONENT" "LINK_LIBS;LLVM_LINK_COMPONENTS" ${ARGN})
  set(srcs ${SOURCEKITFW_UNPARSED_ARGUMENTS})

  set(lib_dir ${SOURCEKIT_LIBRARY_OUTPUT_INTDIR})
  set(framework_location "${lib_dir}/${name}.framework")

  if (NOT SOURCEKIT_DEPLOYMENT_OS MATCHES "^macosx")
    set(FLAT_FRAMEWORK_NAME "${name}")
    set(FLAT_FRAMEWORK_IDENTIFIER "com.apple.${name}")
    set(FLAT_FRAMEWORK_SHORT_VERSION_STRING "1.0")
    set(FLAT_FRAMEWORK_BUNDLE_VERSION "${SOURCEKIT_VERSION_STRING}")
    set(FLAT_FRAMEWORK_DEPLOYMENT_TARGET "${SOURCEKIT_DEPLOYMENT_TARGET}")
    configure_file(
      "${SOURCEKIT_SOURCE_DIR}/cmake/FlatFrameworkInfo.plist.in"
      "${CMAKE_CURRENT_BINARY_DIR}/${name}.Info.plist")
    add_custom_command(OUTPUT "${framework_location}/Info.plist"
      DEPENDS "${CMAKE_CURRENT_BINARY_DIR}/${name}.Info.plist"
      COMMAND ${CMAKE_COMMAND} -E copy_if_different
      "${CMAKE_CURRENT_BINARY_DIR}/${name}.Info.plist" "${framework_location}/Info.plist")
    list(APPEND srcs "${framework_location}/Info.plist")
  endif()

  llvm_process_sources(srcs ${srcs})
  add_library(${name} SHARED ${srcs})
  llvm_update_compile_flags(${name})

  set(headers)
  foreach(src ${srcs})
    get_filename_component(extension ${src} EXT)
    if(extension STREQUAL ".h")
      list(APPEND headers ${src})
    endif()
  endforeach()

  if(MSVC_IDE OR XCODE)
    set_source_files_properties(${headers} PROPERTIES HEADER_FILE_ONLY ON)
  endif(MSVC_IDE OR XCODE)

  if(LLVM_COMMON_DEPENDS)
    add_dependencies(${name} ${LLVM_COMMON_DEPENDS})
  endif(LLVM_COMMON_DEPENDS)

  target_link_libraries(${name} PRIVATE ${SOURCEKITFW_LINK_LIBS})
  swift_common_llvm_config(${name} ${SOURCEKITFW_LLVM_LINK_COMPONENTS})

  if (EXPORTED_SYMBOL_FILE)
    add_sourcekit_symbol_exports(${name} ${EXPORTED_SYMBOL_FILE})
  endif()

  if(SOURCEKITFW_MODULEMAP)
    set(modulemap "${CMAKE_CURRENT_SOURCE_DIR}/${SOURCEKITFW_MODULEMAP}")
    if (SOURCEKIT_DEPLOYMENT_OS MATCHES "^macosx")
      set(modules_dir "${framework_location}/Versions/A/Modules")
      add_custom_command(TARGET ${name} PRE_BUILD
        COMMAND ${CMAKE_COMMAND} -E copy "${modulemap}" "${modules_dir}/module.modulemap"
        COMMAND ${CMAKE_COMMAND} -E create_symlink "Versions/Current/Modules" "${framework_location}/Modules")
    else()
      set(modules_dir "${framework_location}/Modules")
      add_custom_command(TARGET ${name} PRE_BUILD
        COMMAND ${CMAKE_COMMAND} -E copy "${modulemap}" "${modules_dir}/module.modulemap")
    endif()
  endif()


  if (SOURCEKIT_DEPLOYMENT_OS MATCHES "^macosx")
    set_output_directory(${name}
        BINARY_DIR ${SOURCEKIT_RUNTIME_OUTPUT_INTDIR}
        LIBRARY_DIR ${SOURCEKIT_LIBRARY_OUTPUT_INTDIR})
    set_target_properties(${name} PROPERTIES
                          BUILD_WITH_INSTALL_RPATH TRUE
                          FOLDER "SourceKit frameworks"
                          FRAMEWORK TRUE
                          INSTALL_NAME_DIR "@rpath"
                          MACOSX_FRAMEWORK_INFO_PLIST "${SOURCEKIT_SOURCE_DIR}/cmake/MacOSXFrameworkInfo.plist.in"
                          MACOSX_FRAMEWORK_IDENTIFIER "com.apple.${name}"
                          MACOSX_FRAMEWORK_SHORT_VERSION_STRING "1.0"
                          MACOSX_FRAMEWORK_BUNDLE_VERSION "${SOURCEKIT_VERSION_STRING}"
                          PUBLIC_HEADER "${headers}")
    swift_install_in_component(TARGETS ${name}
                               FRAMEWORK DESTINATION lib${LLVM_LIBDIR_SUFFIX}
                               LIBRARY DESTINATION lib${LLVM_LIBDIR_SUFFIX}
                               ARCHIVE DESTINATION lib${LLVM_LIBDIR_SUFFIX}
                               RUNTIME DESTINATION bin
                               COMPONENT ${SOURCEKITFW_INSTALL_IN_COMPONENT})
  else()
    set_output_directory(${name}
        BINARY_DIR ${framework_location}
        LIBRARY_DIR ${framework_location})
    set_target_properties(${name} PROPERTIES
                          BUILD_WITH_INSTALL_RPATH TRUE
                          FOLDER "SourceKit frameworks"
                          INSTALL_NAME_DIR "@rpath/${name}.framework"
                          PREFIX ""
                          SUFFIX "")
    swift_install_in_component(DIRECTORY ${framework_location}
                               DESTINATION lib${LLVM_LIBDIR_SUFFIX}
                               COMPONENT ${SOURCEKITFW_INSTALL_IN_COMPONENT}
                               USE_SOURCE_PERMISSIONS)

    foreach(hdr ${headers})
      get_filename_component(hdrname ${hdr} NAME)
      add_custom_command(TARGET ${name} PRE_BUILD
        COMMAND ${CMAKE_COMMAND} -E copy "${hdr}" "${framework_location}/Headers/${hdrname}")
    endforeach()
  endif()
  add_sourcekit_default_compiler_flags("${name}")
endmacro(add_sourcekit_framework)

# Add a new SourceKit XPC service to a framework.
#
# Usage:
#   add_sourcekit_xpc_service(name      # Name of the XPC service
#     [LINK_LIBS dep1 ...]              # Libraries this service will link with
#     [LLVM_LINK_COMPONENTS comp1 ...]   # LLVM components this service depends on
#     source1 [source2 source3 ...])    # Sources to add into this service
macro(add_sourcekit_xpc_service name framework_target)
  cmake_parse_arguments(SOURCEKITXPC "" "" "LINK_LIBS;LLVM_LINK_COMPONENTS" ${ARGN})
  set(srcs ${SOURCEKITXPC_UNPARSED_ARGUMENTS})

  set(lib_dir ${SOURCEKIT_LIBRARY_OUTPUT_INTDIR})
  set(framework_location "${lib_dir}/${framework_target}.framework")
  if (SOURCEKIT_DEPLOYMENT_OS MATCHES "^macosx")
    set(xpc_bundle_dir "${framework_location}/Versions/A/XPCServices/${name}.xpc")
    set(xpc_contents_dir "${xpc_bundle_dir}/Contents")
    set(xpc_bin_dir "${xpc_contents_dir}/MacOS")
  else()
    set(xpc_bundle_dir "${framework_location}/XPCServices/${name}.xpc")
    set(xpc_contents_dir "${xpc_bundle_dir}")
    set(xpc_bin_dir "${xpc_contents_dir}")
  endif()

  set(XPCSERVICE_NAME ${name})
  set(XPCSERVICE_IDENTIFIER "com.apple.${name}.${SOURCEKIT_VERSION_STRING}_${SOURCEKIT_PLATFORM_NAME}")
  set(XPCSERVICE_BUNDLE_VERSION "${SOURCEKIT_VERSION_STRING}")
  set(XPCSERVICE_SHORT_VERSION_STRING "1.0")
  configure_file(
    "${SOURCEKIT_SOURCE_DIR}/cmake/XPCServiceInfo.plist.in"
    "${CMAKE_CURRENT_BINARY_DIR}/${name}.Info.plist")
  add_custom_command(OUTPUT "${xpc_contents_dir}/Info.plist"
    DEPENDS "${CMAKE_CURRENT_BINARY_DIR}/${name}.Info.plist"
    COMMAND ${CMAKE_COMMAND} -E copy_if_different
      "${CMAKE_CURRENT_BINARY_DIR}/${name}.Info.plist" "${xpc_contents_dir}/Info.plist")
  list(APPEND srcs "${xpc_contents_dir}/Info.plist")

  add_llvm_executable(${name} ${srcs})
  set_target_properties(${name} PROPERTIES FOLDER "XPC Services")
  set_target_properties(${name} PROPERTIES RUNTIME_OUTPUT_DIRECTORY "${xpc_bin_dir}")

  set_output_directory(${name}
    BINARY_DIR "${xpc_bin_dir}"
    LIBRARY_DIR "${xpc_bin_dir}")

  # Add appropriate dependencies
  if(LLVM_COMMON_DEPENDS)
    add_dependencies(${name} ${LLVM_COMMON_DEPENDS})
  endif(LLVM_COMMON_DEPENDS)

  target_link_libraries(${name} PRIVATE ${SOURCEKITXPC_LINK_LIBS})
  swift_common_llvm_config(${name} ${SOURCEKITXPC_LLVM_LINK_COMPONENTS})
  target_link_libraries(${name} PRIVATE ${LLVM_COMMON_LIBS})

  add_dependencies(${framework_target} ${name})

  # This is necessary to avoid having an rpath with an absolute build directory.
  # Without this, such an rpath is added during build time and preserved at install time.
  set_target_properties(${name} PROPERTIES
                        BUILD_WITH_INSTALL_RPATH On
                        INSTALL_RPATH "@loader_path/../lib"
                        INSTALL_NAME_DIR "@rpath")

  if (SOURCEKIT_DEPLOYMENT_OS MATCHES "^macosx")
    add_custom_command(TARGET ${name} POST_BUILD
      COMMAND ${CMAKE_COMMAND} -E create_symlink "Versions/Current/XPCServices" XPCServices
      WORKING_DIRECTORY ${framework_location})
  endif()

  # ASan does not play well with exported_symbol option. This should be fixed soon.
  if(NOT SWIFT_ASAN_BUILD)
    if("${CMAKE_SYSTEM_NAME}" STREQUAL "Darwin")
      set_target_properties(${name}
        PROPERTIES
        LINK_FLAGS "-Wl,-exported_symbol,_main")
    endif()
  endif()
  add_sourcekit_default_compiler_flags("${name}")
endmacro()<|MERGE_RESOLUTION|>--- conflicted
+++ resolved
@@ -228,11 +228,8 @@
   cmake_parse_arguments(SOURCEKITEXE
     "EXCLUDE_FROM_ALL"
     ""
-<<<<<<< HEAD
+    # SWIFT_ENABLE_TENSORFLOW
     "C_COMPILE_FLAGS;LINK_LIBS;LLVM_COMPONENT_DEPENDS"
-=======
-    "LINK_LIBS;LLVM_LINK_COMPONENTS"
->>>>>>> 3b4bb196
     ${ARGN})
 
   if (${SOURCEKITEXE_EXCLUDE_FROM_ALL})
