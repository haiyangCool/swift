// RUN: %round-trip-syntax-test --swift-syntax-test %swift-syntax-test --file %s

class C {
  // Erroneous typealias decl.
  typealias Inner: Foo = Int

  typealias Alias1 = [Generic<Int


  // Implict accessor with attribute at the top of its body.
  var x: Int {
    @objc
    func f() {}
  }
}
do {
  typealias Alias2 = () -> (a b: [Generic<Int
}
do {
<<<<<<< HEAD
  typealias Alias3 = (a b C, 
=======
  typealias Alias3 = (a b C,
>>>>>>> 7be975cf
}
do {
  typealias Alias3 = () -> @objc func
}
do {
  typealias
}
do {
  typealias Alias = A & B & C.D<>
}
do {
  typealias boo bar = Int
}

// Orphan '}' at top level
}

// Orphan #elseif, #else, #endif at top level.
#elseif foobar
#else
#endif

// Compound name.
foo(x:y:)()

// Type identifier with erroneous component.
let a: Int.)

// Type with unknown attribute followed by parentheses.
typealias b = @foobar() -> Void
typealias c = @foobar(a) () -> Void

// keypath expressions.
let d = \.foo
let e = \.[1]
let f = \.?.bar

let optionalArray: [Int]?<|MERGE_RESOLUTION|>--- conflicted
+++ resolved
@@ -17,11 +17,7 @@
   typealias Alias2 = () -> (a b: [Generic<Int
 }
 do {
-<<<<<<< HEAD
-  typealias Alias3 = (a b C, 
-=======
   typealias Alias3 = (a b C,
->>>>>>> 7be975cf
 }
 do {
   typealias Alias3 = () -> @objc func
